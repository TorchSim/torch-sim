# /// script
# dependencies = [
#     "mace-torch>=0.3.10",
# ]
# ///
import numpy as np
import torch
from ase.build import bulk

<<<<<<< HEAD
from torchsim.models.mace import MaceModel, UnbatchedMaceModel
=======
# Import torchsim models and neighbors list
from torchsim.models.mace import MaceModel
>>>>>>> 97e513c3
from torchsim.neighbors import vesin_nl_ts
from torchsim.optimizers import gradient_descent
from torchsim.runners import atoms_to_state

from mace.calculators.foundations_models import mace_mp

# Set device and data type
device = torch.device("cuda" if torch.cuda.is_available() else "cpu")
dtype = torch.float32

# Option 1: Load the raw model from the downloaded model
mace_checkpoint_url = "https://github.com/ACEsuit/mace-mp/releases/download/mace_mpa_0/mace-mpa-0-medium.model"
loaded_model = mace_mp(
    model=mace_checkpoint_url,
    return_raw_model=True,
    default_dtype=dtype,
    device=device,
)

# Option 2: Load from local file (comment out Option 1 to use this)
# MODEL_PATH = "../../../checkpoints/MACE/mace-mpa-0-medium.model"
# loaded_model = torch.load(MODEL_PATH, map_location=device)
PERIODIC = True

# Set random seed for reproducibility
rng = np.random.default_rng()

# Create diamond cubic Silicon systems
si_dc = bulk("Si", "diamond", a=5.43, cubic=True).repeat((2, 2, 2))
si_dc.positions += 0.2 * rng.standard_normal(si_dc.positions.shape)

fe = bulk("Fe", "bcc", a=2.8665, cubic=True).repeat((3, 3, 3))
fe.positions += 0.2 * rng.standard_normal(fe.positions.shape)

# Create a list of our atomic systems
atoms_list = [si_dc, fe]

# Create batched model
batched_model = MaceModel(
    model=loaded_model,
    device=device,
    neighbor_list_fn=vesin_nl_ts,
    periodic=PERIODIC,
    compute_force=True,
    compute_stress=True,
    dtype=dtype,
    enable_cueq=False,
)

"""
# Convert data to tensors
positions_list = [
    torch.tensor(atoms.positions, device=device, dtype=dtype) for atoms in atoms_list
]
cell_list = [
    torch.tensor(atoms.cell.array, device=device, dtype=dtype) for atoms in atoms_list
]
masses_list = [
    torch.tensor(atoms.get_masses(), device=device, dtype=dtype) for atoms in atoms_list
]
atomic_numbers_list = [atoms.get_atomic_numbers() for atoms in atoms_list]

# Create batch data format
# First concatenate positions array
positions_numpy = np.concatenate([atoms.positions for atoms in atoms_list])
positions = torch.tensor(positions_numpy, device=device, dtype=dtype)

# Stack cell vectors into a (n_batch, 3, 3) array
cell_numpy = np.stack([atoms.cell.array for atoms in atoms_list])
cell = torch.tensor(cell_numpy, device=device, dtype=dtype)

# Concatenate atomic numbers
atomic_numbers_numpy = np.concatenate(
    [atoms.get_atomic_numbers() for atoms in atoms_list]
)
atomic_numbers = torch.tensor(atomic_numbers_numpy, device=device, dtype=torch.int)

# Concatenate masses
masses_numpy = np.concatenate([atoms.get_masses() for atoms in atoms_list])
masses = torch.tensor(masses_numpy, device=device, dtype=dtype)

# Create batch indices tensor for scatter operations
atoms_per_batch = torch.tensor(
    [len(atoms) for atoms in atoms_list], device=device, dtype=torch.int
)
batch_indices = torch.repeat_interleave(
    torch.arange(len(atoms_per_batch), device=device), atoms_per_batch
)
"""

state = atoms_to_state(atoms_list, device=device, dtype=dtype)

print(f"Positions shape: {state.positions.shape}")
print(f"Cell shape: {state.cell.shape}")
print(f"Batch indices shape: {state.batch.shape}")

# Run initial inference
results = batched_model(
    positions=state.positions,
    cell=state.cell,
    atomic_numbers=state.atomic_numbers,
    batch=state.batch,
)
# Use different learning rates for each batch
learning_rate = 0.01

# Initialize batched gradient descent optimizer
gd_init, gd_update = gradient_descent(
    model=batched_model,
    lr=learning_rate,
)

state = gd_init(state)
# Run batched optimization for a few steps
print("\nRunning batched gradient descent:")
for step in range(100):
    if step % 10 == 0:
        print(f"Step {step}, Energy: {[res.item() for res in state.energy]} eV")
    state = gd_update(state)

print(f"Initial energies: {[res.item() for res in results['energy']]} eV")
print(f"Final energies: {[res.item() for res in state.energy]} eV")<|MERGE_RESOLUTION|>--- conflicted
+++ resolved
@@ -7,12 +7,7 @@
 import torch
 from ase.build import bulk
 
-<<<<<<< HEAD
 from torchsim.models.mace import MaceModel, UnbatchedMaceModel
-=======
-# Import torchsim models and neighbors list
-from torchsim.models.mace import MaceModel
->>>>>>> 97e513c3
 from torchsim.neighbors import vesin_nl_ts
 from torchsim.optimizers import gradient_descent
 from torchsim.runners import atoms_to_state
