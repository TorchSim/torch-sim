"""Tests for quantities module functions."""

import pytest
import torch
from numpy.testing import assert_allclose
<<<<<<< HEAD

from tests.conftest import DEVICE
from torch_sim.quantities import calc_heat_flux
=======
from torch._tensor import Tensor

from torch_sim.quantities import (
    calc_heat_flux,
    calc_kinetic_energy,
    calc_kT,
    calc_temperature,
)
from torch_sim.units import MetalUnits


DTYPE = torch.float64
DEVICE = torch.device("cpu")
>>>>>>> 16decbcb


class TestHeatFlux:
    """Test suite for heat flux calculations."""

    @pytest.fixture
    def mock_simple_system(self) -> dict[str, torch.Tensor]:
        """Simple system with known values."""
        return {
            "velocities": torch.tensor(
                [
                    [1.0, 0.0, 0.0],
                    [0.0, 2.0, 0.0],
                    [0.0, 0.0, 3.0],
                ],
                device=DEVICE,
            ),
            "energies": torch.tensor([1.0, 2.0, 3.0], device=DEVICE),
            "stress": torch.tensor(
                [
                    [1.0, 0.0, 0.0, 0.0, 0.0, 0.0],
                    [0.0, 2.0, 0.0, 0.0, 0.0, 0.0],
                    [0.0, 0.0, 3.0, 0.0, 0.0, 0.0],
                ],
                device=DEVICE,
            ),
            "masses": torch.ones(3, device=DEVICE),
        }

    def test_unbatched_total_flux(
        self, mock_simple_system: dict[str, torch.Tensor]
    ) -> None:
        """Test total heat flux calculation for unbatched case."""
        flux = calc_heat_flux(
            momenta=None,
            masses=mock_simple_system["masses"],
            velocities=mock_simple_system["velocities"],
            energies=mock_simple_system["energies"],
            stresses=mock_simple_system["stress"],
            is_virial_only=False,
        )

        # Heat flux parts should cancel out
        expected = torch.zeros(3, device=flux.device)
        assert_allclose(flux.cpu().numpy(), expected.cpu().numpy())

    def test_unbatched_virial_only(
        self, mock_simple_system: dict[str, torch.Tensor]
    ) -> None:
        """Test virial-only heat flux calculation for unbatched case."""
        virial = calc_heat_flux(
            momenta=None,
            masses=mock_simple_system["masses"],
            velocities=mock_simple_system["velocities"],
            energies=mock_simple_system["energies"],
            stresses=mock_simple_system["stress"],
            is_virial_only=True,
        )

        expected = -torch.tensor([1.0, 4.0, 9.0], device=virial.device)
        assert_allclose(virial.cpu().numpy(), expected.cpu().numpy())

    def test_batched_calculation(self) -> None:
        """Test heat flux calculation with batched data."""
        velocities = torch.tensor(
            [
                [1.0, 0.0, 0.0],
                [0.0, 2.0, 0.0],
                [0.0, 0.0, 3.0],
            ],
            device=DEVICE,
        )
        energies = torch.tensor([1.0, 2.0, 3.0], device=DEVICE)
        stress = torch.tensor(
            [
                [1.0, 0.0, 0.0, 0.0, 0.0, 0.0],
                [0.0, 2.0, 0.0, 0.0, 0.0, 0.0],
                [0.0, 0.0, 3.0, 0.0, 0.0, 0.0],
            ],
            device=DEVICE,
        )
        batch = torch.tensor([0, 0, 1], device=DEVICE)

        flux = calc_heat_flux(
            momenta=None,
            masses=torch.ones(3, device=DEVICE),
            velocities=velocities,
            energies=energies,
            stresses=stress,
            batch=batch,
        )

        # Each batch should cancel heat flux parts
        expected = torch.zeros((2, 3), device=DEVICE)
        assert_allclose(flux.cpu().numpy(), expected.cpu().numpy())

    def test_centroid_stress(self) -> None:
        """Test heat flux with centroid stress formulation."""
        velocities = torch.tensor([[1.0, 1.0, 1.0]], device=DEVICE)
        energies = torch.tensor([1.0], device=DEVICE)

        # Symmetric cross-terms
        stress = torch.tensor(
            [[1.0, 1.0, 1.0, 0.5, 0.5, 0.5, 0.5, 0.5, 0.5]], device=DEVICE
        )

        flux = calc_heat_flux(
            momenta=None,
            masses=torch.ones(1, device=DEVICE),
            velocities=velocities,
            energies=energies,
            stresses=stress,
            is_centroid_stress=True,
        )

        # Heatflux should be [-1,-1,-1]
        expected = torch.full((3,), -1.0, device=DEVICE)
        assert_allclose(flux.cpu().numpy(), expected.cpu().numpy())

    def test_momenta_input(self) -> None:
        """Test heat flux calculation using momenta instead."""
        momenta = torch.tensor([[1.0, 0.0, 0.0]], device=DEVICE)
        masses = torch.tensor([2.0], device=DEVICE)
        energies = torch.tensor([1.0], device=DEVICE)
        stress = torch.tensor([[1.0, 0.0, 0.0, 0.0, 0.0, 0.0]], device=DEVICE)

        flux = calc_heat_flux(
            momenta=momenta,
            masses=masses,
            velocities=None,
            energies=energies,
            stresses=stress,
<<<<<<< HEAD
        )

        # Heat flux terms should cancel out
        expected = torch.zeros(3, device=DEVICE)
        assert_allclose(flux.cpu().numpy(), expected.cpu().numpy())
=======
        )

        # Heat flux terms should cancel out
        expected = torch.zeros(3, device=DEVICE)
        assert_allclose(flux.cpu().numpy(), expected.cpu().numpy())


@pytest.fixture
def single_system_data() -> dict[str, Tensor]:
    masses = torch.tensor([1.0, 2.0], device=DEVICE, dtype=DTYPE)
    velocities = torch.tensor(
        [[1.0, 1.0, 1.0], [2.0, 2.0, 2.0]], device=DEVICE, dtype=DTYPE
    )
    momenta = velocities * masses.unsqueeze(-1)
    return {
        "masses": masses,
        "velocities": velocities,
        "momenta": momenta,
        "ke": torch.tensor(13.5, device=DEVICE, dtype=DTYPE),
        "kt": torch.tensor(4.5, device=DEVICE, dtype=DTYPE),
    }


@pytest.fixture
def batched_system_data() -> dict[str, Tensor]:
    masses = torch.tensor([1.0, 1.0, 2.0, 2.0], device=DEVICE, dtype=DTYPE)
    velocities = torch.tensor(
        [[1, 1, 1], [1, 1, 1], [2, 2, 2], [2, 2, 2]], device=DEVICE, dtype=DTYPE
    )
    momenta = velocities * masses.unsqueeze(-1)
    system_idx = torch.tensor([0, 0, 1, 1], device=DEVICE)
    return {
        "masses": masses,
        "velocities": velocities,
        "momenta": momenta,
        "system_idx": system_idx,
        "ke": torch.tensor([3.0, 24.0], device=DEVICE, dtype=DTYPE),
        "kt": torch.tensor([1.0, 8.0], device=DEVICE, dtype=DTYPE),
    }


def test_calc_kinetic_energy_single_system(single_system_data: dict[str, Tensor]) -> None:
    # With velocities
    ke_vel = calc_kinetic_energy(
        masses=single_system_data["masses"],
        velocities=single_system_data["velocities"],
    )
    assert torch.allclose(ke_vel, single_system_data["ke"])

    # With momenta
    ke_mom = calc_kinetic_energy(
        masses=single_system_data["masses"], momenta=single_system_data["momenta"]
    )
    assert torch.allclose(ke_mom, single_system_data["ke"])


def test_calc_kinetic_energy_batched_system(
    batched_system_data: dict[str, Tensor],
) -> None:
    # With velocities
    ke_vel = calc_kinetic_energy(
        masses=batched_system_data["masses"],
        velocities=batched_system_data["velocities"],
        system_idx=batched_system_data["system_idx"],
    )
    assert torch.allclose(ke_vel, batched_system_data["ke"])

    # With momenta
    ke_mom = calc_kinetic_energy(
        masses=batched_system_data["masses"],
        momenta=batched_system_data["momenta"],
        system_idx=batched_system_data["system_idx"],
    )
    assert torch.allclose(ke_mom, batched_system_data["ke"])


def test_calc_kinetic_energy_errors(single_system_data: dict[str, Tensor]) -> None:
    with pytest.raises(ValueError, match="Must pass either one of momenta or velocities"):
        calc_kinetic_energy(
            masses=single_system_data["masses"],
            momenta=single_system_data["momenta"],
            velocities=single_system_data["velocities"],
        )

    with pytest.raises(ValueError, match="Must pass either one of momenta or velocities"):
        calc_kinetic_energy(masses=single_system_data["masses"])


def test_calc_kt_single_system(single_system_data: dict[str, Tensor]) -> None:
    # With velocities
    kt_vel = calc_kT(
        masses=single_system_data["masses"],
        velocities=single_system_data["velocities"],
    )
    assert torch.allclose(kt_vel, single_system_data["kt"])

    # With momenta
    kt_mom = calc_kT(
        masses=single_system_data["masses"], momenta=single_system_data["momenta"]
    )
    assert torch.allclose(kt_mom, single_system_data["kt"])


def test_calc_kt_batched_system(batched_system_data: dict[str, Tensor]) -> None:
    # With velocities
    kt_vel = calc_kT(
        masses=batched_system_data["masses"],
        velocities=batched_system_data["velocities"],
        system_idx=batched_system_data["system_idx"],
    )
    assert torch.allclose(kt_vel, batched_system_data["kt"])

    # With momenta
    kt_mom = calc_kT(
        masses=batched_system_data["masses"],
        momenta=batched_system_data["momenta"],
        system_idx=batched_system_data["system_idx"],
    )
    assert torch.allclose(kt_mom, batched_system_data["kt"])


def test_calc_temperature(single_system_data: dict[str, Tensor]) -> None:
    temp = calc_temperature(
        masses=single_system_data["masses"],
        velocities=single_system_data["velocities"],
    )
    kt = calc_kT(
        masses=single_system_data["masses"],
        velocities=single_system_data["velocities"],
    )
    assert torch.allclose(temp, kt / MetalUnits.temperature)
>>>>>>> 16decbcb
<|MERGE_RESOLUTION|>--- conflicted
+++ resolved
@@ -3,13 +3,9 @@
 import pytest
 import torch
 from numpy.testing import assert_allclose
-<<<<<<< HEAD
-
-from tests.conftest import DEVICE
-from torch_sim.quantities import calc_heat_flux
-=======
-from torch._tensor import Tensor
-
+from torch import Tensor
+
+from tests.conftest import DEVICE, DTYPE
 from torch_sim.quantities import (
     calc_heat_flux,
     calc_kinetic_energy,
@@ -17,11 +13,6 @@
     calc_temperature,
 )
 from torch_sim.units import MetalUnits
-
-
-DTYPE = torch.float64
-DEVICE = torch.device("cpu")
->>>>>>> 16decbcb
 
 
 class TestHeatFlux:
@@ -154,13 +145,6 @@
             velocities=None,
             energies=energies,
             stresses=stress,
-<<<<<<< HEAD
-        )
-
-        # Heat flux terms should cancel out
-        expected = torch.zeros(3, device=DEVICE)
-        assert_allclose(flux.cpu().numpy(), expected.cpu().numpy())
-=======
         )
 
         # Heat flux terms should cancel out
@@ -291,5 +275,4 @@
         masses=single_system_data["masses"],
         velocities=single_system_data["velocities"],
     )
-    assert torch.allclose(temp, kt / MetalUnits.temperature)
->>>>>>> 16decbcb
+    assert torch.allclose(temp, kt / MetalUnits.temperature)