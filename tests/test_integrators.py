import pytest
import torch

import torch_sim as ts
<<<<<<< HEAD
from torch_sim.integrators import (
    NPTLangevinState,
    calculate_momenta,
    npt_langevin,
    npt_nose_hoover,
    npt_nose_hoover_invariant,
    nve,
    nvt_langevin,
    nvt_nose_hoover,
    nvt_nose_hoover_invariant,
)
=======
from tests.conftest import DEVICE, DTYPE
from torch_sim.integrators import calculate_momenta
from torch_sim.integrators.npt import _compute_cell_force
>>>>>>> 69ee7962
from torch_sim.models.lennard_jones import LennardJonesModel
from torch_sim.units import MetalUnits


def test_calculate_momenta_basic():
    """Test basic functionality of calculate_momenta."""
    seed = 42

    # Create test inputs for 3 systems with 2 atoms each
    n_atoms = 8
    positions = torch.randn(n_atoms, 3, dtype=DTYPE, device=DEVICE)
    masses = torch.rand(n_atoms, dtype=DTYPE, device=DEVICE) + 0.5
    system_idx = torch.tensor(
        [0, 0, 1, 1, 2, 2, 3, 3], device=DEVICE
    )  # 3 systems with 2 atoms each
    kT = torch.tensor([0.1, 0.2, 0.3, 0.4], dtype=DTYPE, device=DEVICE)

    # Run the function
    momenta = calculate_momenta(positions, masses, system_idx, kT, seed=seed)

    # Basic checks
    assert momenta.shape == positions.shape
    assert momenta.dtype == DTYPE
    assert momenta.device == DEVICE

    # Check that each system has zero center of mass momentum
    for sys_idx in range(4):
        system_mask = system_idx == sys_idx
        system_momenta = momenta[system_mask]
        com_momentum = torch.mean(system_momenta, dim=0)
        assert torch.allclose(
            com_momentum, torch.zeros(3, dtype=DTYPE, device=DEVICE), atol=1e-10
        )


def test_calculate_momenta_single_atoms():
    """Test that calculate_momenta preserves momentum for systems with single atoms."""
    seed = 42

    # Create test inputs with some systems having single atoms
    positions = torch.randn(5, 3, dtype=DTYPE, device=DEVICE)
    masses = torch.rand(5, dtype=DTYPE, device=DEVICE) + 0.5
    system_idx = torch.tensor(
        [0, 1, 1, 2, 3], device=DEVICE
    )  # systems 0, 2, and 3 have single atoms
    kT = torch.tensor([0.1, 0.2, 0.3, 0.4], dtype=DTYPE, device=DEVICE)

    # Generate momenta and save the raw values before COM correction
    generator = torch.Generator(device=DEVICE).manual_seed(seed)
    raw_momenta = torch.randn(
        positions.shape, device=DEVICE, dtype=DTYPE, generator=generator
    ) * torch.sqrt(masses * kT[system_idx]).unsqueeze(-1)

    # Run the function
    momenta = calculate_momenta(positions, masses, system_idx, kT, seed=seed)

    # Check that single-atom systems have unchanged momenta
    for sys_idx in (0, 2, 3):  # Single atom systems
        system_mask = system_idx == sys_idx
        # The momentum should be exactly the same as the raw value for single atoms
        assert torch.allclose(momenta[system_mask], raw_momenta[system_mask])

    # Check that multi-atom systems have zero COM
    for sys_idx in (1,):  # Multi-atom systems
        system_mask = system_idx == sys_idx
        system_momenta = momenta[system_mask]
        com_momentum = torch.mean(system_momenta, dim=0)
        assert torch.allclose(
            com_momentum, torch.zeros(3, dtype=DTYPE, device=DEVICE), atol=1e-10
        )


def test_npt_langevin(
    ar_double_sim_state: ts.SimState, lj_model: LennardJonesModel
) -> None:
    n_steps = 200
    dt = torch.tensor(0.001, dtype=DTYPE)
    kT = torch.tensor(100.0, dtype=DTYPE) * MetalUnits.temperature
    external_pressure = torch.tensor(0.0, dtype=DTYPE) * MetalUnits.pressure
    alpha = 40 * dt
    cell_alpha = alpha
    b_tau = 1 / (1000 * dt)

    # Initialize integrator using new direct API
    state = ts.npt_langevin_init(
        state=ar_double_sim_state, model=lj_model, dt=dt, kT=kT, alpha=alpha, seed=42
    )

    # Run dynamics for several steps
    energies = []
    temperatures = []
    for _step in range(n_steps):
        state = ts.npt_langevin_step(
            state=state,
            model=lj_model,
            dt=dt,
            kT=kT,
            external_pressure=external_pressure,
            alpha=alpha,
            cell_alpha=cell_alpha,
            b_tau=b_tau,
        )

        # Calculate instantaneous temperature from kinetic energy
        temp = ts.calc_kT(
            masses=state.masses, momenta=state.momenta, system_idx=state.system_idx
        )
        energies.append(state.energy)
        temperatures.append(temp / MetalUnits.temperature)

    # Convert temperatures list to tensor
    temperatures_tensor = torch.stack(temperatures)
    temperatures_list = [t.tolist() for t in temperatures_tensor.T]

    energies_tensor = torch.stack(energies)
    energies_list = [t.tolist() for t in energies_tensor.T]

    # Basic sanity checks
    assert len(energies_list[0]) == n_steps
    assert len(temperatures_list[0]) == n_steps

    # Check temperature is roughly maintained for each trajectory
    mean_temps = torch.mean(temperatures_tensor, dim=0)  # Mean temp for each trajectory
    for mean_temp in mean_temps:
        assert (
            abs(mean_temp - kT.item() / MetalUnits.temperature) < 150.0
        )  # Allow for thermal fluctuations

    # Check energy is stable for each trajectory
    for traj in energies_list:
        energy_std = torch.tensor(traj).std()
        assert energy_std < 1.0  # Adjust threshold as needed

    # Check positions and momenta have correct shapes
    n_atoms = 8

    # Verify the two systems remain distinct
    pos_diff = torch.norm(
        state.positions[:n_atoms].mean(0) - state.positions[n_atoms:].mean(0)
    )
    assert pos_diff > 0.0001  # Systems should remain separated


def test_npt_langevin_multi_kt(
    ar_double_sim_state: ts.SimState, lj_model: LennardJonesModel
):
    n_steps = 200
    dt = torch.tensor(0.001, dtype=DTYPE)
    kT = torch.tensor([300, 10_000], dtype=DTYPE) * MetalUnits.temperature
    external_pressure = torch.tensor(0, dtype=DTYPE) * MetalUnits.pressure
    alpha = 40 * dt
    cell_alpha = alpha
    b_tau = 1 / (1000 * dt)

    # Initialize integrator using new direct API
    state = ts.npt_langevin_init(
        state=ar_double_sim_state, model=lj_model, dt=dt, kT=kT, alpha=alpha, seed=42
    )

    # Run dynamics for several steps
    energies = []
    temperatures = []
    for _step in range(n_steps):
        state = ts.npt_langevin_step(
            state=state,
            model=lj_model,
            dt=dt,
            kT=kT,
            external_pressure=external_pressure,
            alpha=alpha,
            cell_alpha=cell_alpha,
            b_tau=b_tau,
        )

        # Calculate instantaneous temperature from kinetic energy
        temp = ts.calc_kT(
            masses=state.masses, momenta=state.momenta, system_idx=state.system_idx
        )
        energies.append(state.energy)
        temperatures.append(temp / MetalUnits.temperature)

    # Convert temperatures list to tensor
    temperatures_tensor = torch.stack(temperatures)
    temperatures_list = [t.tolist() for t in temperatures_tensor.T]

    energies_tensor = torch.stack(energies)
    energies_list = [t.tolist() for t in energies_tensor.T]

    # Basic sanity checks
    assert len(energies_list[0]) == n_steps
    assert len(temperatures_list[0]) == n_steps

    # Check temperature is roughly maintained for each trajectory
    mean_temps = torch.mean(temperatures_tensor, dim=0)  # Mean temp for each trajectory
    assert torch.allclose(mean_temps, kT / MetalUnits.temperature, rtol=0.5)


def test_nvt_langevin(ar_double_sim_state: ts.SimState, lj_model: LennardJonesModel):
    n_steps = 100
    dt = torch.tensor(0.001, dtype=DTYPE)
    kT = torch.tensor(300, dtype=DTYPE) * MetalUnits.temperature

    # Initialize integrator
    state = ts.nvt_langevin_init(
        state=ar_double_sim_state, model=lj_model, kT=kT, seed=42
    )
    energies = []
    temperatures = []
    for _step in range(n_steps):
        state = ts.nvt_langevin_step(model=lj_model, state=state, dt=dt, kT=kT)

        # Calculate instantaneous temperature from kinetic energy
        temp = ts.calc_kT(
            masses=state.masses, momenta=state.momenta, system_idx=state.system_idx
        )
        energies.append(state.energy)
        temperatures.append(temp / MetalUnits.temperature)

    # Convert temperatures list to tensor
    temperatures_tensor = torch.stack(temperatures)
    temperatures_list = [t.tolist() for t in temperatures_tensor.T]

    energies_tensor = torch.stack(energies)
    energies_list = [t.tolist() for t in energies_tensor.T]

    # Basic sanity checks
    assert len(energies_list[0]) == n_steps
    assert len(temperatures_list[0]) == n_steps

    # Check temperature is roughly maintained for each trajectory
    mean_temps = torch.mean(temperatures_tensor, dim=0)  # Mean temp for each trajectory
    for mean_temp in mean_temps:
        assert (
            abs(mean_temp - kT.item() / MetalUnits.temperature) < 100.0
        )  # Allow for thermal fluctuations

    # Check energy is stable for each trajectory
    for traj in energies_list:
        energy_std = torch.tensor(traj).std()
        assert energy_std < 1.0  # Adjust threshold as needed

    # Check positions and momenta have correct shapes
    n_atoms = 8

    # Verify the two systems remain distinct
    pos_diff = torch.norm(
        state.positions[:n_atoms].mean(0) - state.positions[n_atoms:].mean(0)
    )
    assert pos_diff > 0.0001  # Systems should remain separated


def test_nvt_langevin_multi_kt(
    ar_double_sim_state: ts.SimState, lj_model: LennardJonesModel
):
    n_steps = 200
    dt = torch.tensor(0.001, dtype=DTYPE)
    kT = torch.tensor([300, 10_000], dtype=DTYPE) * MetalUnits.temperature

    # Initialize integrator
    state = ts.nvt_langevin_init(
        state=ar_double_sim_state, model=lj_model, kT=kT, seed=42
    )
    energies = []
    temperatures = []
    for _step in range(n_steps):
        state = ts.nvt_langevin_step(model=lj_model, state=state, dt=dt, kT=kT)

        # Calculate instantaneous temperature from kinetic energy
        temp = ts.calc_kT(
            masses=state.masses, momenta=state.momenta, system_idx=state.system_idx
        )
        energies.append(state.energy)
        temperatures.append(temp / MetalUnits.temperature)

    # Convert temperatures list to tensor
    temperatures_tensor = torch.stack(temperatures)
    temperatures_list = [t.tolist() for t in temperatures_tensor.T]

    energies_tensor = torch.stack(energies)
    energies_list = [t.tolist() for t in energies_tensor.T]

    # Basic sanity checks
    assert len(energies_list[0]) == n_steps
    assert len(temperatures_list[0]) == n_steps

    # Check temperature is roughly maintained for each trajectory
    mean_temps = torch.mean(temperatures_tensor, dim=0)  # Mean temp for each trajectory
    assert torch.allclose(mean_temps, kT / MetalUnits.temperature, rtol=0.5)


def test_nvt_nose_hoover(ar_double_sim_state: ts.SimState, lj_model: LennardJonesModel):
    dtype = torch.float64
    n_steps = 100
    dt = torch.tensor(0.001, dtype=dtype)
    kT = torch.tensor(300, dtype=dtype) * MetalUnits.temperature

    # Initialize integrator
    init_fn, update_fn = nvt_nose_hoover(
        model=lj_model,
        dt=dt,
        kT=kT,
    )

    # Run dynamics for several steps
    state = init_fn(state=ar_double_sim_state, seed=42)
    energies = []
    temperatures = []
    invariants = []
    for _step in range(n_steps):
        state = update_fn(state=state)

        # Calculate instantaneous temperature from kinetic energy
        temp = calc_kT(
            masses=state.masses, momenta=state.momenta, system_idx=state.system_idx
        )
        energies.append(state.energy)
        temperatures.append(temp / MetalUnits.temperature)
        invariants.append(nvt_nose_hoover_invariant(state, kT))

    # Convert temperatures list to tensor
    temperatures_tensor = torch.stack(temperatures)
    temperatures_list = [t.tolist() for t in temperatures_tensor.T]

    energies_tensor = torch.stack(energies)
    energies_list = [t.tolist() for t in energies_tensor.T]

    invariants_tensor = torch.stack(invariants)

    # Basic sanity checks
    assert len(energies_list[0]) == n_steps
    assert len(temperatures_list[0]) == n_steps

    # Check temperature is roughly maintained for each trajectory
    mean_temps = torch.mean(temperatures_tensor, dim=0)  # Mean temp for each trajectory
    for mean_temp in mean_temps:
        assert (
            abs(mean_temp - kT.item() / MetalUnits.temperature) < 100.0
        )  # Allow for thermal fluctuations

    # Check energy is stable for each trajectory
    for traj in energies_list:
        energy_std = torch.tensor(traj).std()
        assert energy_std < 1.0  # Adjust threshold as needed

    # Check invariant conservation (should be roughly constant)
    for traj_idx in range(invariants_tensor.shape[1]):
        invariant_traj = invariants_tensor[:, traj_idx]
        invariant_std = invariant_traj.std()
        # Allow for some drift but should be relatively stable
        # Less than 10% relative variation
        assert invariant_std / invariant_traj.mean() < 0.1

    # Check positions and momenta have correct shapes
    n_atoms = 8

    # Verify the two systems remain distinct
    pos_diff = torch.norm(
        state.positions[:n_atoms].mean(0) - state.positions[n_atoms:].mean(0)
    )
    assert pos_diff > 0.0001  # Systems should remain separated


def test_nvt_nose_hoover_multi_equivalent_to_single(
    mixed_double_sim_state: ts.SimState, lj_model: LennardJonesModel
):
    """Test that nvt_nose_hoover with multiple identical kT values behaves like
    running different single kT, assuming same initial state
    (most importantly same momenta)."""
    dtype = torch.float64
    n_steps = 100
    dt = torch.tensor(0.001, dtype=dtype)
    kT = torch.tensor(300, dtype=dtype) * MetalUnits.temperature

    # Initialize integrator
    init_fn, update_fn = nvt_nose_hoover(
        model=lj_model,
        dt=dt,
        kT=kT,
    )
    final_temperatures = []
    initial_momenta = []
    # Run dynamics for several steps
    for i in range(mixed_double_sim_state.n_systems):
        state = init_fn(state=mixed_double_sim_state[i], seed=42)
        initial_momenta.append(state.momenta.clone())
        for _step in range(n_steps):
            state = update_fn(state=state)

            # Calculate instantaneous temperature from kinetic energy
        temp = calc_kT(
            masses=state.masses, momenta=state.momenta, system_idx=state.system_idx
        )
        final_temperatures.append(temp / MetalUnits.temperature)

    initial_momenta_tensor = torch.concat(initial_momenta)
    final_temperatures = torch.concat(final_temperatures)
    state = init_fn(state=mixed_double_sim_state, seed=42, momenta=initial_momenta_tensor)
    for _step in range(n_steps):
        state = update_fn(state=state)

        # Calculate instantaneous temperature from kinetic energy
    temp = calc_kT(
        masses=state.masses, momenta=state.momenta, system_idx=state.system_idx
    )

    assert torch.allclose(final_temperatures, temp / MetalUnits.temperature)


def test_nvt_nose_hoover_multi_kt(
    ar_double_sim_state: ts.SimState, lj_model: LennardJonesModel
):
    dtype = torch.float64
    n_steps = 200
    dt = torch.tensor(0.001, dtype=dtype)
    kT = torch.tensor([300, 10_000], dtype=dtype) * MetalUnits.temperature

    # Initialize integrator
    init_fn, update_fn = nvt_nose_hoover(
        model=lj_model,
        dt=dt,
        kT=kT,
    )

    # Run dynamics for several steps
    state = init_fn(state=ar_double_sim_state, seed=42)
    energies = []
    temperatures = []
    invariants = []
    for _step in range(n_steps):
        state = update_fn(state=state)

        # Calculate instantaneous temperature from kinetic energy
        temp = calc_kT(
            masses=state.masses, momenta=state.momenta, system_idx=state.system_idx
        )
        energies.append(state.energy)
        temperatures.append(temp / MetalUnits.temperature)
        invariants.append(nvt_nose_hoover_invariant(state, kT))

    # Convert temperatures list to tensor
    temperatures_tensor = torch.stack(temperatures)
    temperatures_list = [t.tolist() for t in temperatures_tensor.T]

    energies_tensor = torch.stack(energies)
    energies_list = [t.tolist() for t in energies_tensor.T]

    invariants_tensor = torch.stack(invariants)

    # Basic sanity checks
    assert len(energies_list[0]) == n_steps
    assert len(temperatures_list[0]) == n_steps

    # Check temperature is roughly maintained for each trajectory
    mean_temps = torch.mean(temperatures_tensor, dim=0)  # Mean temp for each trajectory
    assert torch.allclose(mean_temps, kT / MetalUnits.temperature, rtol=0.5)

    # Check invariant conservation for each system
    for traj_idx in range(invariants_tensor.shape[1]):
        invariant_traj = invariants_tensor[:, traj_idx]
        invariant_std = invariant_traj.std()
        # Allow for some drift but should be relatively stable
        # Less than 10% relative variation
        assert invariant_std / invariant_traj.mean() < 0.1


def test_npt_nose_hoover(ar_double_sim_state: ts.SimState, lj_model: LennardJonesModel):
    dtype = torch.float64
    n_steps = 100
    dt = torch.tensor(0.001, dtype=dtype)
    kT = torch.tensor(300, dtype=dtype) * MetalUnits.temperature
    external_pressure = torch.tensor(0.0, dtype=dtype) * MetalUnits.pressure

    # Initialize integrator
    init_fn, update_fn = npt_nose_hoover(
        model=lj_model,
        dt=dt,
        kT=kT,
        external_pressure=external_pressure,
    )

    # Run dynamics for several steps
    state = init_fn(state=ar_double_sim_state, seed=42)
    energies = []
    temperatures = []
    invariants = []
    for _step in range(n_steps):
        state = update_fn(state=state)

        # Calculate instantaneous temperature from kinetic energy
        temp = calc_kT(
            masses=state.masses, momenta=state.momenta, system_idx=state.system_idx
        )
        energies.append(state.energy)
        temperatures.append(temp / MetalUnits.temperature)
        invariants.append(npt_nose_hoover_invariant(state, kT, external_pressure))

    # Convert temperatures list to tensor
    temperatures_tensor = torch.stack(temperatures)
    temperatures_list = [t.tolist() for t in temperatures_tensor.T]

    energies_tensor = torch.stack(energies)
    energies_list = [t.tolist() for t in energies_tensor.T]

    invariants_tensor = torch.stack(invariants)

    # Basic sanity checks
    assert len(energies_list[0]) == n_steps
    assert len(temperatures_list[0]) == n_steps

    # Check temperature is roughly maintained for each trajectory
    mean_temps = torch.mean(temperatures_tensor, dim=0)  # Mean temp for each trajectory
    for mean_temp in mean_temps:
        assert (
            abs(mean_temp - kT.item() / MetalUnits.temperature) < 100.0
        )  # Allow for thermal fluctuations

    # Check energy is stable for each trajectory (NPT allows energy fluctuations)
    for traj in energies_list:
        energy_std = torch.tensor(traj).std()
        assert energy_std < 2.0  # Allow more fluctuation than NVT due to volume changes

    # Check invariant conservation (should be roughly constant)
    for traj_idx in range(invariants_tensor.shape[1]):
        invariant_traj = invariants_tensor[:, traj_idx]
        invariant_std = invariant_traj.std()
        # Allow for some drift but should be relatively stable
        # Less than 15% relative variation (more lenient than NVT)
        assert invariant_std / invariant_traj.mean() < 0.15

    # Check positions and momenta have correct shapes
    n_atoms = 8

    # Verify the two systems remain distinct
    pos_diff = torch.norm(
        state.positions[:n_atoms].mean(0) - state.positions[n_atoms:].mean(0)
    )
    assert pos_diff > 0.0001  # Systems should remain separated


def test_npt_nose_hoover_multi_equivalent_to_single(
    mixed_double_sim_state: ts.SimState, lj_model: LennardJonesModel
):
    """Test that nvt_nose_hoover with multiple identical kT values behaves like
    running different single kT, assuming same initial state
    (most importantly same momenta)."""
    dtype = torch.float64
    n_steps = 100
    dt = torch.tensor(0.001, dtype=dtype)
    kT = torch.tensor(300, dtype=dtype) * MetalUnits.temperature
    external_pressure = torch.tensor(0.0, dtype=dtype) * MetalUnits.pressure

    # Initialize integrator
    init_fn, update_fn = npt_nose_hoover(
        model=lj_model,
        dt=dt,
        kT=kT,
        external_pressure=external_pressure,
    )
    final_temperatures = []
    initial_momenta = []
    # Run dynamics for several steps
    for i in range(mixed_double_sim_state.n_systems):
        state = init_fn(state=mixed_double_sim_state[i], seed=42)
        initial_momenta.append(state.momenta.clone())
        for _step in range(n_steps):
            state = update_fn(state=state)

            # Calculate instantaneous temperature from kinetic energy
        temp = calc_kT(
            masses=state.masses, momenta=state.momenta, system_idx=state.system_idx
        )
        final_temperatures.append(temp / MetalUnits.temperature)

    initial_momenta_tensor = torch.concat(initial_momenta)
    final_temperatures = torch.concat(final_temperatures)
    state = init_fn(state=mixed_double_sim_state, seed=42, momenta=initial_momenta_tensor)
    for _step in range(n_steps):
        state = update_fn(state=state)

        # Calculate instantaneous temperature from kinetic energy
    temp = calc_kT(
        masses=state.masses, momenta=state.momenta, system_idx=state.system_idx
    )

    assert torch.allclose(final_temperatures, temp / MetalUnits.temperature)


def test_npt_nose_hoover_multi_kt(
    ar_double_sim_state: ts.SimState, lj_model: LennardJonesModel
):
    dtype = torch.float64
    n_steps = 200
    dt = torch.tensor(0.001, dtype=dtype)
    kT = torch.tensor([300, 10_000], dtype=dtype) * MetalUnits.temperature
    external_pressure = torch.tensor(0.0, dtype=dtype) * MetalUnits.pressure

    # Initialize integrator
    init_fn, update_fn = npt_nose_hoover(
        model=lj_model,
        dt=dt,
        kT=kT,
        external_pressure=external_pressure,
    )

    # Run dynamics for several steps
    state = init_fn(state=ar_double_sim_state, seed=42)
    energies = []
    temperatures = []
    invariants = []
    for _step in range(n_steps):
        state = update_fn(state=state)

        # Calculate instantaneous temperature from kinetic energy
        temp = calc_kT(
            masses=state.masses, momenta=state.momenta, system_idx=state.system_idx
        )
        energies.append(state.energy)
        temperatures.append(temp / MetalUnits.temperature)
        invariants.append(npt_nose_hoover_invariant(state, kT, external_pressure))

    # Convert temperatures list to tensor
    temperatures_tensor = torch.stack(temperatures)
    temperatures_list = [t.tolist() for t in temperatures_tensor.T]

    energies_tensor = torch.stack(energies)
    energies_list = [t.tolist() for t in energies_tensor.T]

    invariants_tensor = torch.stack(invariants)

    # Basic sanity checks
    assert len(energies_list[0]) == n_steps
    assert len(temperatures_list[0]) == n_steps

    # Check temperature is roughly maintained for each trajectory
    mean_temps = torch.mean(temperatures_tensor, dim=0)  # Mean temp for each trajectory
    assert torch.allclose(mean_temps, kT / MetalUnits.temperature, rtol=0.5)

    # Check invariant conservation for each system
    for traj_idx in range(invariants_tensor.shape[1]):
        invariant_traj = invariants_tensor[:, traj_idx]
        invariant_std = invariant_traj.std()
        # Allow for some drift but should be relatively stable
        # Less than 15% relative variation (more lenient than NVT)
        assert invariant_std / invariant_traj.mean() < 0.15


def test_nve(ar_double_sim_state: ts.SimState, lj_model: LennardJonesModel):
    n_steps = 100
    dt = torch.tensor(0.001, dtype=DTYPE)
    kT = torch.tensor(100.0, dtype=DTYPE) * MetalUnits.temperature

    # Initialize integrator
    state = ts.nve_init(state=ar_double_sim_state, model=lj_model, kT=kT, seed=42)

    # Run dynamics for several steps
    energies = []
    for _step in range(n_steps):
        state = ts.nve_step(state=state, model=lj_model, dt=dt)

        energies.append(state.energy)

    energies_tensor = torch.stack(energies)

    # assert conservation of energy
    assert torch.allclose(energies_tensor[:, 0], energies_tensor[0, 0], atol=1e-4)
    assert torch.allclose(energies_tensor[:, 1], energies_tensor[0, 1], atol=1e-4)


@pytest.mark.parametrize(
    "sim_state_fixture_name", ["casio3_sim_state", "ar_supercell_sim_state"]
)
def test_compare_single_vs_batched_integrators(
    sim_state_fixture_name: str,
    request: pytest.FixtureRequest,
    lj_model: LennardJonesModel,
) -> None:
    """Test NVE single vs batched for a tilted cell to verify PBC wrapping.

    NOTE: added triclinic cell after #171.
    Although the addition doesn't fail if we do not add the changes suggested in issue.
    """
    sim_state = request.getfixturevalue(sim_state_fixture_name)
    n_steps = 100

    initial_states = {
        "single": sim_state,
        "batched": ts.concatenate_states([sim_state, sim_state]),
    }

    final_states = {}
    for state_name, state in initial_states.items():
        # Initialize integrator
        kT = torch.tensor(100.0) * MetalUnits.temperature
        dt = torch.tensor(0.001)  # Small timestep for stability

        # Initialize momenta (even if zero) and get forces
        state = ts.nve_init(
            state=state, model=lj_model, kT=kT, seed=42
        )  # kT is ignored if momenta are set below
        # Ensure momenta start at zero AFTER init which might randomize them based on kT
        state.momenta = torch.zeros_like(state.momenta)  # Start from rest

        for _step in range(n_steps):
            state = ts.nve_step(state=state, model=lj_model, dt=dt)

        final_states[state_name] = state

    # Check energy conservation
    single_state = final_states["single"]
    batched_state_0 = final_states["batched"][0]
    batched_state_1 = final_states["batched"][1]

    # Compare single state results with each part of the batched state
    for final_state in (batched_state_0, batched_state_1):
        # Check positions first - most likely to fail with incorrect PBC
        torch.testing.assert_close(single_state.positions, final_state.positions)
        # Check other state components
        torch.testing.assert_close(single_state.momenta, final_state.momenta)
        torch.testing.assert_close(single_state.forces, final_state.forces)
        torch.testing.assert_close(single_state.masses, final_state.masses)
        torch.testing.assert_close(single_state.cell, final_state.cell)
        torch.testing.assert_close(single_state.energy, final_state.energy)


def test_compute_cell_force_atoms_per_system():
    """Test that compute_cell_force correctly scales by number of atoms per system."""

    # Setup minimal state with two systems having 8:1 atom ratio
    s1, s2 = torch.zeros(8, dtype=torch.long), torch.ones(64, dtype=torch.long)

    state = ts.NPTLangevinState(
        positions=torch.zeros((72, 3)),
        velocities=torch.zeros((72, 3)),
        energy=torch.zeros(2),
        forces=torch.zeros((72, 3)),
        masses=torch.ones(72),
        cell=torch.eye(3).repeat(2, 1, 1),
        pbc=True,
        system_idx=torch.cat([s1, s2]),
        atomic_numbers=torch.ones(72, dtype=torch.long),
        stress=torch.zeros((2, 3, 3)),
        reference_cell=torch.eye(3).repeat(2, 1, 1),
        cell_positions=torch.ones((2, 3, 3)),
        cell_velocities=torch.zeros((2, 3, 3)),
        cell_masses=torch.ones(2),
    )

    # Get forces and compare ratio
    cell_force = _compute_cell_force(state, torch.tensor(0.0), torch.tensor([1.0, 1.0]))
    force_ratio = (
        torch.diagonal(cell_force[1]).mean() / torch.diagonal(cell_force[0]).mean()
    )

    # Force ratio should match atom ratio (8:1) with the fix
    assert abs(force_ratio - 8.0) / 8.0 < 0.1<|MERGE_RESOLUTION|>--- conflicted
+++ resolved
@@ -2,23 +2,9 @@
 import torch
 
 import torch_sim as ts
-<<<<<<< HEAD
-from torch_sim.integrators import (
-    NPTLangevinState,
-    calculate_momenta,
-    npt_langevin,
-    npt_nose_hoover,
-    npt_nose_hoover_invariant,
-    nve,
-    nvt_langevin,
-    nvt_nose_hoover,
-    nvt_nose_hoover_invariant,
-)
-=======
 from tests.conftest import DEVICE, DTYPE
 from torch_sim.integrators import calculate_momenta
 from torch_sim.integrators.npt import _compute_cell_force
->>>>>>> 69ee7962
 from torch_sim.models.lennard_jones import LennardJonesModel
 from torch_sim.units import MetalUnits
 
@@ -315,28 +301,28 @@
     dt = torch.tensor(0.001, dtype=dtype)
     kT = torch.tensor(300, dtype=dtype) * MetalUnits.temperature
 
-    # Initialize integrator
-    init_fn, update_fn = nvt_nose_hoover(
-        model=lj_model,
-        dt=dt,
-        kT=kT,
-    )
-
-    # Run dynamics for several steps
-    state = init_fn(state=ar_double_sim_state, seed=42)
+    # Run dynamics for several steps
+    state = ts.nvt_nose_hoover_init(
+        state=ar_double_sim_state, model=lj_model, dt=dt, kT=kT, seed=42
+    )
     energies = []
     temperatures = []
     invariants = []
     for _step in range(n_steps):
-        state = update_fn(state=state)
-
-        # Calculate instantaneous temperature from kinetic energy
-        temp = calc_kT(
+        state = ts.nvt_nose_hoover_step(
+            state=state,
+            model=lj_model,
+            dt=dt,
+            kT=kT,
+        )
+
+        # Calculate instantaneous temperature from kinetic energy
+        temp = ts.calc_kT(
             masses=state.masses, momenta=state.momenta, system_idx=state.system_idx
         )
         energies.append(state.energy)
         temperatures.append(temp / MetalUnits.temperature)
-        invariants.append(nvt_nose_hoover_invariant(state, kT))
+        invariants.append(ts.nvt_nose_hoover_invariant(state, kT))
 
     # Convert temperatures list to tensor
     temperatures_tensor = torch.stack(temperatures)
@@ -392,35 +378,43 @@
     dt = torch.tensor(0.001, dtype=dtype)
     kT = torch.tensor(300, dtype=dtype) * MetalUnits.temperature
 
-    # Initialize integrator
-    init_fn, update_fn = nvt_nose_hoover(
+    final_temperatures = []
+    initial_momenta = []
+    # Run dynamics for several steps
+    for i in range(mixed_double_sim_state.n_systems):
+        state = ts.nvt_nose_hoover_init(
+            state=mixed_double_sim_state[i], model=lj_model, dt=dt, kT=kT, seed=42
+        )
+        initial_momenta.append(state.momenta.clone())
+        for _step in range(n_steps):
+            state = ts.nvt_nose_hoover_step(
+                state=state,
+                model=lj_model,
+                dt=dt,
+                kT=kT,
+            )
+
+            # Calculate instantaneous temperature from kinetic energy
+        temp = ts.calc_kT(
+            masses=state.masses, momenta=state.momenta, system_idx=state.system_idx
+        )
+        final_temperatures.append(temp / MetalUnits.temperature)
+
+    initial_momenta_tensor = torch.concat(initial_momenta)
+    final_temperatures = torch.concat(final_temperatures)
+    state = ts.nvt_nose_hoover_init(
+        state=mixed_double_sim_state,
         model=lj_model,
         dt=dt,
         kT=kT,
-    )
-    final_temperatures = []
-    initial_momenta = []
-    # Run dynamics for several steps
-    for i in range(mixed_double_sim_state.n_systems):
-        state = init_fn(state=mixed_double_sim_state[i], seed=42)
-        initial_momenta.append(state.momenta.clone())
-        for _step in range(n_steps):
-            state = update_fn(state=state)
-
-            # Calculate instantaneous temperature from kinetic energy
-        temp = calc_kT(
-            masses=state.masses, momenta=state.momenta, system_idx=state.system_idx
-        )
-        final_temperatures.append(temp / MetalUnits.temperature)
-
-    initial_momenta_tensor = torch.concat(initial_momenta)
-    final_temperatures = torch.concat(final_temperatures)
-    state = init_fn(state=mixed_double_sim_state, seed=42, momenta=initial_momenta_tensor)
-    for _step in range(n_steps):
-        state = update_fn(state=state)
-
-        # Calculate instantaneous temperature from kinetic energy
-    temp = calc_kT(
+        seed=42,
+        momenta=initial_momenta_tensor,
+    )
+    for _step in range(n_steps):
+        state = ts.nvt_nose_hoover_step(state=state, model=lj_model, dt=dt, kT=kT)
+
+        # Calculate instantaneous temperature from kinetic energy
+    temp = ts.calc_kT(
         masses=state.masses, momenta=state.momenta, system_idx=state.system_idx
     )
 
@@ -435,28 +429,23 @@
     dt = torch.tensor(0.001, dtype=dtype)
     kT = torch.tensor([300, 10_000], dtype=dtype) * MetalUnits.temperature
 
-    # Initialize integrator
-    init_fn, update_fn = nvt_nose_hoover(
-        model=lj_model,
-        dt=dt,
-        kT=kT,
-    )
-
-    # Run dynamics for several steps
-    state = init_fn(state=ar_double_sim_state, seed=42)
+    # Run dynamics for several steps
+    state = ts.nvt_nose_hoover_init(
+        state=ar_double_sim_state, model=lj_model, dt=dt, kT=kT, seed=42
+    )
     energies = []
     temperatures = []
     invariants = []
     for _step in range(n_steps):
-        state = update_fn(state=state)
-
-        # Calculate instantaneous temperature from kinetic energy
-        temp = calc_kT(
+        state = ts.nvt_nose_hoover_step(state=state, model=lj_model, dt=dt, kT=kT)
+
+        # Calculate instantaneous temperature from kinetic energy
+        temp = ts.calc_kT(
             masses=state.masses, momenta=state.momenta, system_idx=state.system_idx
         )
         energies.append(state.energy)
         temperatures.append(temp / MetalUnits.temperature)
-        invariants.append(nvt_nose_hoover_invariant(state, kT))
+        invariants.append(ts.nvt_nose_hoover_invariant(state, kT))
 
     # Convert temperatures list to tensor
     temperatures_tensor = torch.stack(temperatures)
@@ -491,29 +480,34 @@
     kT = torch.tensor(300, dtype=dtype) * MetalUnits.temperature
     external_pressure = torch.tensor(0.0, dtype=dtype) * MetalUnits.pressure
 
-    # Initialize integrator
-    init_fn, update_fn = npt_nose_hoover(
+    # Run dynamics for several steps
+    state = ts.npt_nose_hoover_init(
+        state=ar_double_sim_state,
         model=lj_model,
         dt=dt,
         kT=kT,
         external_pressure=external_pressure,
-    )
-
-    # Run dynamics for several steps
-    state = init_fn(state=ar_double_sim_state, seed=42)
+        seed=42,
+    )
     energies = []
     temperatures = []
     invariants = []
     for _step in range(n_steps):
-        state = update_fn(state=state)
-
-        # Calculate instantaneous temperature from kinetic energy
-        temp = calc_kT(
+        state = ts.npt_nose_hoover_step(
+            state=state,
+            model=lj_model,
+            dt=dt,
+            kT=kT,
+            external_pressure=external_pressure,
+        )
+
+        # Calculate instantaneous temperature from kinetic energy
+        temp = ts.calc_kT(
             masses=state.masses, momenta=state.momenta, system_idx=state.system_idx
         )
         energies.append(state.energy)
         temperatures.append(temp / MetalUnits.temperature)
-        invariants.append(npt_nose_hoover_invariant(state, kT, external_pressure))
+        invariants.append(ts.npt_nose_hoover_invariant(state, kT, external_pressure))
 
     # Convert temperatures list to tensor
     temperatures_tensor = torch.stack(temperatures)
@@ -570,36 +564,52 @@
     kT = torch.tensor(300, dtype=dtype) * MetalUnits.temperature
     external_pressure = torch.tensor(0.0, dtype=dtype) * MetalUnits.pressure
 
-    # Initialize integrator
-    init_fn, update_fn = npt_nose_hoover(
+    final_temperatures = []
+    initial_momenta = []
+    # Run dynamics for several steps
+    for i in range(mixed_double_sim_state.n_systems):
+        state = ts.npt_nose_hoover_init(
+            state=mixed_double_sim_state[i],
+            model=lj_model,
+            dt=dt,
+            kT=kT,
+            external_pressure=external_pressure,
+            seed=42,
+        )
+        initial_momenta.append(state.momenta.clone())
+        for _step in range(n_steps):
+            state = ts.npt_nose_hoover_step(
+                state=state,
+                model=lj_model,
+                dt=dt,
+                kT=kT,
+                external_pressure=external_pressure,
+            )
+
+            # Calculate instantaneous temperature from kinetic energy
+        temp = ts.calc_kT(
+            masses=state.masses, momenta=state.momenta, system_idx=state.system_idx
+        )
+        final_temperatures.append(temp / MetalUnits.temperature)
+
+    initial_momenta_tensor = torch.concat(initial_momenta)
+    final_temperatures = torch.concat(final_temperatures)
+    state = ts.npt_nose_hoover_init(
+        state=mixed_double_sim_state,
         model=lj_model,
         dt=dt,
         kT=kT,
         external_pressure=external_pressure,
-    )
-    final_temperatures = []
-    initial_momenta = []
-    # Run dynamics for several steps
-    for i in range(mixed_double_sim_state.n_systems):
-        state = init_fn(state=mixed_double_sim_state[i], seed=42)
-        initial_momenta.append(state.momenta.clone())
-        for _step in range(n_steps):
-            state = update_fn(state=state)
-
-            # Calculate instantaneous temperature from kinetic energy
-        temp = calc_kT(
-            masses=state.masses, momenta=state.momenta, system_idx=state.system_idx
-        )
-        final_temperatures.append(temp / MetalUnits.temperature)
-
-    initial_momenta_tensor = torch.concat(initial_momenta)
-    final_temperatures = torch.concat(final_temperatures)
-    state = init_fn(state=mixed_double_sim_state, seed=42, momenta=initial_momenta_tensor)
-    for _step in range(n_steps):
-        state = update_fn(state=state)
-
-        # Calculate instantaneous temperature from kinetic energy
-    temp = calc_kT(
+        seed=42,
+        momenta=initial_momenta_tensor,
+    )
+    for _step in range(n_steps):
+        state = ts.npt_nose_hoover_step(
+            state=state, model=lj_model, dt=dt, kT=kT, external_pressure=external_pressure
+        )
+
+        # Calculate instantaneous temperature from kinetic energy
+    temp = ts.calc_kT(
         masses=state.masses, momenta=state.momenta, system_idx=state.system_idx
     )
 
@@ -615,29 +625,34 @@
     kT = torch.tensor([300, 10_000], dtype=dtype) * MetalUnits.temperature
     external_pressure = torch.tensor(0.0, dtype=dtype) * MetalUnits.pressure
 
-    # Initialize integrator
-    init_fn, update_fn = npt_nose_hoover(
+    # Run dynamics for several steps
+    state = ts.npt_nose_hoover_init(
+        state=ar_double_sim_state,
         model=lj_model,
         dt=dt,
         kT=kT,
         external_pressure=external_pressure,
-    )
-
-    # Run dynamics for several steps
-    state = init_fn(state=ar_double_sim_state, seed=42)
+        seed=42,
+    )
     energies = []
     temperatures = []
     invariants = []
     for _step in range(n_steps):
-        state = update_fn(state=state)
-
-        # Calculate instantaneous temperature from kinetic energy
-        temp = calc_kT(
+        state = ts.npt_nose_hoover_step(
+            state=state,
+            model=lj_model,
+            dt=dt,
+            kT=kT,
+            external_pressure=external_pressure,
+        )
+
+        # Calculate instantaneous temperature from kinetic energy
+        temp = ts.calc_kT(
             masses=state.masses, momenta=state.momenta, system_idx=state.system_idx
         )
         energies.append(state.energy)
         temperatures.append(temp / MetalUnits.temperature)
-        invariants.append(npt_nose_hoover_invariant(state, kT, external_pressure))
+        invariants.append(ts.npt_nose_hoover_invariant(state, kT, external_pressure))
 
     # Convert temperatures list to tensor
     temperatures_tensor = torch.stack(temperatures)
