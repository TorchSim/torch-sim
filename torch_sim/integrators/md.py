"""Core molecular dynamics state and operations."""

from collections.abc import Callable
from dataclasses import dataclass

import torch

from torch_sim.models.interface import ModelInterface
<<<<<<< HEAD
from torch_sim.quantities import calc_kT
=======
from torch_sim.quantities import calc_kT, calc_temperature
>>>>>>> 4fd50eb7
from torch_sim.state import SimState
from torch_sim.units import MetalUnits


@dataclass(kw_only=True)
class MDState(SimState):
    """State information for molecular dynamics simulations.

    This class represents the complete state of a molecular system being integrated
    with molecular dynamics. It extends the base SimState class to include additional
    attributes required for MD simulations, such as momenta, energy, and forces.
    The class also provides computed properties like velocities.

    Attributes:
        positions (torch.Tensor): Particle positions [n_particles, n_dim]
        masses (torch.Tensor): Particle masses [n_particles]
        cell (torch.Tensor): Simulation cell matrix [n_systems, n_dim, n_dim]
        pbc (bool): Whether to use periodic boundary conditions
        system_idx (torch.Tensor): System indices [n_particles]
        atomic_numbers (torch.Tensor): Atomic numbers [n_particles]
        momenta (torch.Tensor): Particle momenta [n_particles, n_dim]
        energy (torch.Tensor): Total energy of the system [n_systems]
        forces (torch.Tensor): Forces on particles [n_particles, n_dim]

    Properties:
        velocities (torch.Tensor): Particle velocities [n_particles, n_dim]
        n_systems (int): Number of independent systems in the batch
        device (torch.device): Device on which tensors are stored
        dtype (torch.dtype): Data type of tensors
    """

    momenta: torch.Tensor
    energy: torch.Tensor
    forces: torch.Tensor

    _atom_attributes = (
        SimState._atom_attributes | {"momenta", "forces"}  # noqa: SLF001
    )
    _system_attributes = (
        SimState._system_attributes | {"energy"}  # noqa: SLF001
    )

    @property
    def velocities(self) -> torch.Tensor:
        """Velocities calculated from momenta and masses with shape
        [n_particles, n_dimensions].
        """
        return self.momenta / self.masses.unsqueeze(-1)

    def set_momenta(self, new_momenta: torch.Tensor) -> None:
        """Set new momenta, applying any constraints as needed."""
        for constraint in self.constraints:
            constraint.adjust_momenta(self, new_momenta)
        self.momenta = new_momenta

    def calc_temperature(
        self, units: MetalUnits = MetalUnits.temperature
    ) -> torch.Tensor:
        """Calculate temperature from momenta, masses, and system indices.

        Args:
            units (MetalUnits): Units to return the temperature in

        Returns:
            torch.Tensor: Calculated temperature
        """
        return self.calc_kT() / units.temperature

    def calc_kT(self) -> torch.Tensor:  # noqa: N802
        """Calculate kT from momenta, masses, and system indices.

        Returns:
            torch.Tensor: Calculated kT in energy units
        """
        return calc_kT(
            masses=self.masses,
            momenta=self.momenta,
            system_idx=self.system_idx,
            dof_per_system=self.get_number_of_degrees_of_freedom(),
        )

    def calc_kT(self) -> torch.Tensor:  # noqa: N802
        """Calculate kT from momenta, masses, and system indices.

        Returns:
            torch.Tensor: Calculated kT
        """
        return calc_kT(
            masses=self.masses,
            momenta=self.momenta,
            system_idx=self.system_idx,
            dof_per_system=self.get_number_of_degrees_of_freedom(),
        )


def calculate_momenta(
    positions: torch.Tensor,
    masses: torch.Tensor,
    system_idx: torch.Tensor,
    kT: float | torch.Tensor,
    seed: int | None = None,
) -> torch.Tensor:
    """Initialize particle momenta based on temperature.

    Generates random momenta for particles following the Maxwell-Boltzmann
    distribution at the specified temperature. The center of mass motion
    is removed to prevent system drift.

    Args:
        positions (torch.Tensor): Particle positions [n_particles, n_dim]
        masses (torch.Tensor): Particle masses [n_particles]
        system_idx (torch.Tensor): System indices [n_particles]
        kT (torch.Tensor): Temperature in energy units [n_systems]
        seed (int, optional): Random seed for reproducibility. Defaults to None.

    Returns:
        torch.Tensor: Initialized momenta [n_particles, n_dim]
    """
    device = positions.device
    dtype = positions.dtype

    generator = torch.Generator(device=device)
    if seed is not None:
        generator.manual_seed(seed)

    if isinstance(kT, torch.Tensor) and len(kT.shape) > 0:
        # kT is a tensor with shape (n_systems,)
        kT = kT[system_idx]

    # Generate random momenta from normal distribution
    momenta = torch.randn(
        positions.shape, device=device, dtype=dtype, generator=generator
    ) * torch.sqrt(masses * kT).unsqueeze(-1)

    systemwise_momenta = torch.zeros(
        size=(int(system_idx[-1]) + 1, momenta.shape[1]), device=device, dtype=dtype
    )

    # create 3 copies of system_idx
    system_idx_3 = system_idx.view(-1, 1).repeat(1, 3)
    bincount = torch.bincount(system_idx)
    mean_momenta = torch.scatter_reduce(
        systemwise_momenta,
        dim=0,
        index=system_idx_3,
        src=momenta,
        reduce="sum",
    ) / bincount.view(-1, 1)

    return torch.where(
        torch.repeat_interleave(bincount > 1, bincount).view(-1, 1),
        momenta - mean_momenta[system_idx],
        momenta,
    )


def momentum_step[T: MDState](state: T, dt: float | torch.Tensor) -> T:
    """Update particle momenta using current forces.

    This function performs the momentum update step of velocity Verlet integration
    by applying forces over the timestep dt. It implements the equation:
    p(t+dt) = p(t) + F(t) * dt

    Args:
        state (MDState): Current system state containing forces and momenta
        dt (torch.Tensor): Integration timestep, either scalar or with shape [n_systems]

    Returns:
        MDState: Updated state with new momenta after force application

    """
    new_momenta = state.momenta + state.forces * dt
    state.set_momenta(new_momenta)
    return state


def position_step[T: MDState](state: T, dt: float | torch.Tensor) -> T:
    """Update particle positions using current velocities.

    This function performs the position update step of velocity Verlet integration
    by propagating particles according to their velocities over timestep dt.
    It implements the equation: r(t+dt) = r(t) + v(t) * dt

    Args:
        state (MDState): Current system state containing positions and velocities
        dt (torch.Tensor): Integration timestep, either scalar or with shape [n_systems]

    Returns:
        MDState: Updated state with new positions after propagation

    """
    new_positions = state.positions + state.velocities * dt
    state.set_positions(new_positions)
    return state


def velocity_verlet[T: MDState](state: T, dt: torch.Tensor, model: ModelInterface) -> T:
    """Perform one complete velocity Verlet integration step.

    This function implements the velocity Verlet algorithm, which provides
    time-reversible integration of the equations of motion. The integration
    sequence is:
    1. Half momentum update
    2. Full position update
    3. Force update
    4. Half momentum update

    Args:
        state: Current system state containing positions, momenta, forces
        dt: Integration timestep
        model: Neural network model that computes energies and forces

    Returns:
        Updated state after one complete velocity Verlet step

    Notes:
        - Time-reversible and symplectic integrator of second order accuracy
        - Conserves energy in the absence of numerical errors
        - Handles periodic boundary conditions if enabled in state
    """
    dt_2 = dt / 2
    state = momentum_step(state, dt_2)
    state = position_step(state, dt)

    model_output = model(state)

    state.energy = model_output["energy"]
    state.forces = model_output["forces"]
    return momentum_step(state, dt_2)


@dataclass
class NoseHooverChain:
    """State information for a Nose-Hoover chain thermostat.

    The Nose-Hoover chain is a deterministic thermostat that maintains constant
    temperature by coupling the system to a chain of thermostats. Each thermostat
    in the chain has its own positions, momenta, and masses.

    Attributes:
        positions: Positions of the chain thermostats. Shape: [n_systems, chain_length]
        momenta: Momenta of the chain thermostats. Shape: [n_systems, chain_length]
        masses: Masses of the chain thermostats. Shape: [n_systems, chain_length]
        tau: Thermostat relaxation time. Longer values give better stability
            but worse temperature control. Shape: [n_systems] or scalar
        kinetic_energy: Current kinetic energy of the coupled system. Shape: [n_systems]
        degrees_of_freedom: Number of degrees of freedom per system. Shape: [n_systems]
    """

    positions: torch.Tensor
    momenta: torch.Tensor
    masses: torch.Tensor
    tau: torch.Tensor
    kinetic_energy: torch.Tensor
    degrees_of_freedom: torch.Tensor
    system_idx: torch.Tensor | None = None


@dataclass
class NoseHooverChainFns:
    """Collection of functions for operating on a Nose-Hoover chain.

    Attributes:
        initialize (Callable): Function to initialize the chain state
        half_step (Callable): Function to perform half-step integration of chain
        update_mass (Callable): Function to update the chain masses
    """

    initialize: Callable
    half_step: Callable
    update_mass: Callable


#: Suzuki-Yoshida composition weights for higher-order symplectic integrators.
#:
#: These coefficients are used to construct high-order operator-splitting
#: schemes (Suzuki-Yoshida compositions) in molecular dynamics and Hamiltonian
#: simulations.
#:
#: The coefficients define how lower-order symplectic integrators (e.g., leapfrog)
#: can be recursively composed to achieve higher-order accuracy while preserving
#: symplectic structure.
#:
#: References:
#:     - M. Suzuki, *General Decomposition Theory of Ordered Exponentials*,
#:       Proc. Japan Acad. 69, 161 (1993).
#:     - H. Yoshida, *Construction of higher order symplectic integrators*,
#:       Phys. Lett. A 150, 262-268 (1990).
#:     - M. Tuckerman, *Statistical Mechanics: Theory and Molecular Simulation*,
#:       Oxford University Press (2010). Section 4.11
#:
#: :type: dict[int, torch.Tensor]
SUZUKI_YOSHIDA_WEIGHTS = {
    1: torch.tensor([1.0]),
    3: torch.tensor([0.828981543588751, -0.657963087177502, 0.828981543588751]),
    5: torch.tensor(
        [
            0.2967324292201065,
            0.2967324292201065,
            -0.186929716880426,
            0.2967324292201065,
            0.2967324292201065,
        ]
    ),
    7: torch.tensor(
        [
            0.784513610477560,
            0.235573213359357,
            -1.17767998417887,
            1.31518632068391,
            -1.17767998417887,
            0.235573213359357,
            0.784513610477560,
        ]
    ),
}


def construct_nose_hoover_chain(  # noqa: C901 PLR0915
    dt: torch.Tensor,
    chain_length: int,
    chain_steps: int,
    sy_steps: int,
    tau: torch.Tensor,
) -> NoseHooverChainFns:
    """Creates functions to simulate a Nose-Hoover Chain thermostat.

    Implements the direct translation method from Martyna et al. for thermal ensemble
    sampling using Nose-Hoover chains. The chains are updated using a symmetric
    splitting scheme with two half-steps per simulation step.

    The integration uses a multi-timestep approach with Suzuki-Yoshida (SY) splitting:
    - The chain evolution is split into nc substeps (chain_steps)
    - Each substep is further split into sy_steps
    - Each SY step has length δi = Δt*wi/nc where wi are the SY weights

    Args:
        dt: Simulation timestep
        chain_length: Number of thermostats in the chain
        chain_steps: Number of outer substeps for chain integration
        sy_steps: Number of Suzuki-Yoshida steps (must be 1, 3, 5, or 7)
        tau: Temperature equilibration timescale (in units of dt)
            Larger values give better stability but slower equilibration

    Returns:
        NoseHooverChainFns containing:
        - initialize: Function to create initial chain state
        - half_step: Function to evolve chain for half timestep
        - update_mass: Function to update chain masses

    References:
        Martyna et al. "Nose-Hoover chains: the canonical ensemble via
            continuous dynamics"
        J. Chem. Phys. 97, 2635 (1992)
    """

    def init_fn(
        degrees_of_freedom: torch.Tensor, KE: torch.Tensor, kT: torch.Tensor
    ) -> NoseHooverChain:
        """Initialize a Nose-Hoover chain state.

        Args:
            degrees_of_freedom: Number of degrees of freedom per system, shape [n_systems]
            KE: Initial kinetic energy per system, shape [n_systems]
            kT: Target temperature in energy units, shape [n_systems] or scalar

        Returns:
            Initial NoseHooverChain state
        """
        device = KE.device
        dtype = KE.dtype

        # Ensure n_systems is determined from KE shape
        n_systems = KE.shape[0] if KE.dim() > 0 else 1

        # Initialize chain variables with proper batch dimensions
        xi = torch.zeros((n_systems, chain_length), dtype=dtype, device=device)
        p_xi = torch.zeros((n_systems, chain_length), dtype=dtype, device=device)

        # Broadcast tau to match n_systems
        if isinstance(tau, torch.Tensor):
            tau_batched = tau.expand(n_systems) if tau.dim() == 0 else tau
        else:
            tau_batched = torch.full((n_systems,), tau, dtype=dtype, device=device)

        # Ensure kT has proper batch dimension
        if isinstance(kT, torch.Tensor):
            kT_batched = kT.expand(n_systems) if kT.dim() == 0 else kT
        else:
            kT_batched = torch.full((n_systems,), kT, dtype=dtype, device=device)

        Q = (
            kT_batched.unsqueeze(-1)
            * torch.square(tau_batched).unsqueeze(-1) ** 2
            * torch.ones((n_systems, chain_length), dtype=dtype, device=device)
        )
        Q[:, 0] *= degrees_of_freedom

        return NoseHooverChain(xi, p_xi, Q, tau_batched, KE, degrees_of_freedom)

    def substep_fn(
        delta: torch.Tensor,
        P: torch.Tensor,
        state: NoseHooverChain,
        kT: torch.Tensor,
        system_idx: torch.Tensor,
    ) -> tuple[torch.Tensor, NoseHooverChain, torch.Tensor]:
        """Perform single update of chain parameters and rescale velocities.

        Args:
            delta: Integration timestep for this substep
            P: System momenta to be rescaled
            state: Current chain state
            kT: Target temperature
            system_idx: Index of the system being evolved

        Returns:
            Tuple of (rescaled momenta, updated chain state, temperature)
        """
        xi, p_xi, Q, _tau, KE, DOF = (
            state.positions,
            state.momenta,
            state.masses,
            state.tau,
            state.kinetic_energy,
            state.degrees_of_freedom,
        )

        delta_2 = delta / 2.0
        delta_4 = delta_2 / 2.0
        delta_8 = delta_4 / 2.0

        M = chain_length - 1

        # Ensure kT has proper batch dimension
        if isinstance(kT, torch.Tensor):
            kT_batched = kT.expand(KE.shape[0]) if kT.dim() == 0 else kT
        else:
            kT_batched = torch.full_like(KE, kT)

        # Update chain momenta backwards
        if M > 0:
            G = torch.square(p_xi[:, M - 1]) / Q[:, M - 1] - kT_batched
            p_xi[:, M] += delta_4 * G

        for m in range(M - 1, 0, -1):
            G = torch.square(p_xi[:, m - 1]) / Q[:, m - 1] - kT_batched
            scale = torch.exp(-delta_8 * p_xi[:, m + 1] / Q[:, m + 1])
            p_xi[:, m] = scale * (scale * p_xi[:, m] + delta_4 * G)

        # Update system coupling
        G = 2.0 * KE - DOF * kT_batched
        scale = torch.exp(-delta_8 * p_xi[:, 1] / Q[:, 1]) if M > 0 else 1.0
        p_xi[:, 0] = scale * (scale * p_xi[:, 0] + delta_4 * G)

        # Rescale system momenta
        scale = torch.exp(-delta_2 * p_xi[:, 0] / Q[:, 0])
        KE = KE * torch.square(scale)

        # Apply scale to momenta - need to map from system to atom indices
        atom_scale = scale[system_idx].unsqueeze(-1)
        P = P * atom_scale

        # Update positions
        xi = xi + delta_2 * p_xi / Q

        # Update chain momenta forwards
        G = 2.0 * KE - DOF * kT_batched
        for m in range(M):
            scale = torch.exp(-delta_8 * p_xi[:, m + 1] / Q[:, m + 1])
            p_xi[:, m] = scale * (scale * p_xi[:, m] + delta_4 * G)
            G = torch.square(p_xi[:, m]) / Q[:, m] - kT_batched
        p_xi[:, M] += delta_4 * G

        return P, NoseHooverChain(xi, p_xi, Q, _tau, KE, DOF), kT_batched

    def half_step_chain_fn(
        P: torch.Tensor,
        state: NoseHooverChain,
        kT: torch.Tensor,
        system_idx: torch.Tensor,
    ) -> tuple[torch.Tensor, NoseHooverChain]:
        """Evolve chain for half timestep using multi-timestep integration.

        Args:
            P: System momenta to be rescaled
            state: Current chain state
            kT: Target temperature
            system_idx: Index of the system being evolved

        Returns:
            Tuple of (rescaled momenta, updated chain state)
        """
        if chain_steps == 1 and sy_steps == 1:
            P, state, _ = substep_fn(dt, P, state, kT, system_idx)
            return P, state

        delta = dt / chain_steps
        weights = SUZUKI_YOSHIDA_WEIGHTS[sy_steps]

        for step in range(chain_steps * sy_steps):
            d = delta * weights[step % sy_steps]
            P, state, _ = substep_fn(d, P, state, kT, system_idx)

        return P, state

    def update_chain_mass_fn(
        chain_state: NoseHooverChain, kT: torch.Tensor
    ) -> NoseHooverChain:
        """Update chain masses to maintain target oscillation period.

        Args:
            chain_state: Current chain state
            kT: Target temperature

        Returns:
            Updated chain state with new masses
        """
        device = chain_state.positions.device
        dtype = chain_state.positions.dtype

        # Get number of systems
        n_systems = chain_state.kinetic_energy.shape[0]

        # Ensure kT has proper batch dimension
        if isinstance(kT, torch.Tensor):
            kT_batched = kT.expand(n_systems) if kT.dim() == 0 else kT
        else:
            kT_batched = torch.full((n_systems,), kT, dtype=dtype, device=device)

        Q = (
            kT_batched.unsqueeze(-1)
            * torch.square(chain_state.tau).unsqueeze(-1)
            * torch.ones((n_systems, chain_length), dtype=dtype, device=device)
        )
        Q[:, 0] *= chain_state.degrees_of_freedom

        return NoseHooverChain(
            chain_state.positions,
            chain_state.momenta,
            Q,
            chain_state.tau,
            chain_state.kinetic_energy,
            chain_state.degrees_of_freedom,
        )

    return NoseHooverChainFns(init_fn, half_step_chain_fn, update_chain_mass_fn)<|MERGE_RESOLUTION|>--- conflicted
+++ resolved
@@ -6,11 +6,7 @@
 import torch
 
 from torch_sim.models.interface import ModelInterface
-<<<<<<< HEAD
 from torch_sim.quantities import calc_kT
-=======
-from torch_sim.quantities import calc_kT, calc_temperature
->>>>>>> 4fd50eb7
 from torch_sim.state import SimState
 from torch_sim.units import MetalUnits
 
