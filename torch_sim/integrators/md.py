"""Core molecular dynamics state and operations."""

from collections.abc import Callable
from dataclasses import dataclass

import torch

from torch_sim import transforms
from torch_sim.models.interface import ModelInterface
from torch_sim.state import SimState


@dataclass
class MDState(SimState):
    """State information for molecular dynamics simulations.

    This class represents the complete state of a molecular system being integrated
    with molecular dynamics. It extends the base SimState class to include additional
    attributes required for MD simulations, such as momenta, energy, and forces.
    The class also provides computed properties like velocities.

    Attributes:
        positions (torch.Tensor): Particle positions [n_particles, n_dim]
        momenta (torch.Tensor): Particle momenta [n_particles, n_dim]
        energy (torch.Tensor): Total energy of the system [n_systems]
        forces (torch.Tensor): Forces on particles [n_particles, n_dim]
        masses (torch.Tensor): Particle masses [n_particles]
        cell (torch.Tensor): Simulation cell matrix [n_systems, n_dim, n_dim]
        pbc (bool): Whether to use periodic boundary conditions
        system_idx (torch.Tensor): System indices [n_particles]
        atomic_numbers (torch.Tensor): Atomic numbers [n_particles]

    Properties:
        velocities (torch.Tensor): Particle velocities [n_particles, n_dim]
        n_systems (int): Number of independent systems in the batch
        device (torch.device): Device on which tensors are stored
        dtype (torch.dtype): Data type of tensors
    """

    momenta: torch.Tensor
    energy: torch.Tensor
    forces: torch.Tensor

    _atom_attributes = (
        SimState._atom_attributes | {"momenta", "forces"}  # noqa: SLF001
    )
    _system_attributes = (
        SimState._system_attributes | {"energy"}  # noqa: SLF001
    )

    @property
    def velocities(self) -> torch.Tensor:
        """Velocities calculated from momenta and masses with shape
        [n_particles, n_dimensions].
        """
        return self.momenta / self.masses.unsqueeze(-1)


def calculate_momenta(
    positions: torch.Tensor,
    masses: torch.Tensor,
    system_idx: torch.Tensor,
    kT: float | torch.Tensor,
    seed: int | None = None,
) -> torch.Tensor:
    """Initialize particle momenta based on temperature.

    Generates random momenta for particles following the Maxwell-Boltzmann
    distribution at the specified temperature. The center of mass motion
    is removed to prevent system drift.

    Args:
        positions (torch.Tensor): Particle positions [n_particles, n_dim]
        masses (torch.Tensor): Particle masses [n_particles]
        system_idx (torch.Tensor): System indices [n_particles]
        kT (torch.Tensor): Temperature in energy units [n_systems]
        seed (int, optional): Random seed for reproducibility. Defaults to None.

    Returns:
        torch.Tensor: Initialized momenta [n_particles, n_dim]
    """
    device = positions.device
    dtype = positions.dtype

    generator = torch.Generator(device=device)
    if seed is not None:
        generator.manual_seed(seed)

    if isinstance(kT, torch.Tensor) and len(kT.shape) > 0:
        # kT is a tensor with shape (n_systems,)
        kT = kT[system_idx]

    # Generate random momenta from normal distribution
    momenta = torch.randn(
        positions.shape, device=device, dtype=dtype, generator=generator
    ) * torch.sqrt(masses * kT).unsqueeze(-1)

    systemwise_momenta = torch.zeros(
        size=(int(system_idx[-1]) + 1, momenta.shape[1]), device=device, dtype=dtype
    )

    # create 3 copies of system_idx
    system_idx_3 = system_idx.view(-1, 1).repeat(1, 3)
    bincount = torch.bincount(system_idx)
    mean_momenta = torch.scatter_reduce(
        systemwise_momenta,
        dim=0,
        index=system_idx_3,
        src=momenta,
        reduce="sum",
    ) / bincount.view(-1, 1)

    return torch.where(
        torch.repeat_interleave(bincount > 1, bincount).view(-1, 1),
        momenta - mean_momenta[system_idx],
        momenta,
    )


def momentum_step[T: MDState](state: T, dt: float | torch.Tensor) -> T:
    """Update particle momenta using current forces.

    This function performs the momentum update step of velocity Verlet integration
    by applying forces over the timestep dt. It implements the equation:
    p(t+dt) = p(t) + F(t) * dt

    Args:
        state (MDState): Current system state containing forces and momenta
        dt (torch.Tensor): Integration timestep, either scalar or with shape [n_systems]

    Returns:
        MDState: Updated state with new momenta after force application

    """
    new_momenta = state.momenta + state.forces * dt
    state.momenta = new_momenta
    return state


def position_step[T: MDState](state: T, dt: float | torch.Tensor) -> T:
    """Update particle positions using current velocities.

    This function performs the position update step of velocity Verlet integration
    by propagating particles according to their velocities over timestep dt.
    It implements the equation: r(t+dt) = r(t) + v(t) * dt

    Args:
        state (MDState): Current system state containing positions and velocities
        dt (torch.Tensor): Integration timestep, either scalar or with shape [n_systems]

    Returns:
        MDState: Updated state with new positions after propagation

    """
    new_positions = state.positions + state.velocities * dt

    if state.pbc:
        # Split positions and cells by system
        new_positions = transforms.pbc_wrap_batched(
            new_positions, state.cell, state.system_idx
        )

    state.positions = new_positions
    return state


def velocity_verlet[T: MDState](state: T, dt: torch.Tensor, model: ModelInterface) -> T:
    """Perform one complete velocity Verlet integration step.

    This function implements the velocity Verlet algorithm, which provides
    time-reversible integration of the equations of motion. The integration
    sequence is:
    1. Half momentum update
    2. Full position update
    3. Force update
    4. Half momentum update

    Args:
        state: Current system state containing positions, momenta, forces
        dt: Integration timestep
        model: Neural network model that computes energies and forces

    Returns:
        Updated state after one complete velocity Verlet step

    Notes:
        - Time-reversible and symplectic integrator
        - Conserves energy in the absence of numerical errors
        - Handles periodic boundary conditions if enabled in state
    """
    dt_2 = dt / 2
    state = momentum_step(state, dt_2)
    state = position_step(state, dt)

    model_output = model(state)

    state.energy = model_output["energy"]
    state.forces = model_output["forces"]
    return momentum_step(state, dt_2)


@dataclass
class NoseHooverChain:
    """State information for a Nose-Hoover chain thermostat.

    The Nose-Hoover chain is a deterministic thermostat that maintains constant
    temperature by coupling the system to a chain of thermostats. Each thermostat
    in the chain has its own positions, momenta, and masses.

    Attributes:
        positions: Positions of the chain thermostats. Shape: [n_systems, chain_length]
        momenta: Momenta of the chain thermostats. Shape: [n_systems, chain_length]
        masses: Masses of the chain thermostats. Shape: [n_systems, chain_length]
        tau: Thermostat relaxation time. Longer values give better stability
            but worse temperature control. Shape: [n_systems] or scalar
        kinetic_energy: Current kinetic energy of the coupled system. Shape: [n_systems]
        degrees_of_freedom: Number of degrees of freedom per system. Shape: [n_systems]
    """

    positions: torch.Tensor
    momenta: torch.Tensor
    masses: torch.Tensor
    tau: torch.Tensor
    kinetic_energy: torch.Tensor
    degrees_of_freedom: torch.Tensor
    system_idx: torch.Tensor | None = None


@dataclass
class NoseHooverChainFns:
    """Collection of functions for operating on a Nose-Hoover chain.

    Attributes:
        initialize (Callable): Function to initialize the chain state
        half_step (Callable): Function to perform half-step integration of chain
        update_mass (Callable): Function to update the chain masses
    """

    initialize: Callable
    half_step: Callable
    update_mass: Callable


# Suzuki-Yoshida weights for multi-timestep integration
SUZUKI_YOSHIDA_WEIGHTS = {
    1: torch.tensor([1.0]),
    3: torch.tensor([0.828981543588751, -0.657963087177502, 0.828981543588751]),
    5: torch.tensor(
        [
            0.2967324292201065,
            0.2967324292201065,
            -0.186929716880426,
            0.2967324292201065,
            0.2967324292201065,
        ]
    ),
    7: torch.tensor(
        [
            0.784513610477560,
            0.235573213359357,
            -1.17767998417887,
            1.31518632068391,
            -1.17767998417887,
            0.235573213359357,
            0.784513610477560,
        ]
    ),
}


def construct_nose_hoover_chain(  # noqa: C901 PLR0915
    dt: torch.Tensor,
    chain_length: int,
    chain_steps: int,
    sy_steps: int,
    tau: torch.Tensor,
) -> NoseHooverChainFns:
    """Creates functions to simulate a Nose-Hoover Chain thermostat.

    Implements the direct translation method from Martyna et al. for thermal ensemble
    sampling using Nose-Hoover chains. The chains are updated using a symmetric
    splitting scheme with two half-steps per simulation step.

    The integration uses a multi-timestep approach with Suzuki-Yoshida (SY) splitting:
    - The chain evolution is split into nc substeps (chain_steps)
    - Each substep is further split into sy_steps
    - Each SY step has length δi = Δt*wi/nc where wi are the SY weights

    Args:
        dt: Simulation timestep
        chain_length: Number of thermostats in the chain
        chain_steps: Number of outer substeps for chain integration
        sy_steps: Number of Suzuki-Yoshida steps (must be 1, 3, 5, or 7)
        tau: Temperature equilibration timescale (in units of dt)
            Larger values give better stability but slower equilibration

    Returns:
        NoseHooverChainFns containing:
        - initialize: Function to create initial chain state
        - half_step: Function to evolve chain for half timestep
        - update_mass: Function to update chain masses

    References:
        Martyna et al. "Nose-Hoover chains: the canonical ensemble via
            continuous dynamics"
        J. Chem. Phys. 97, 2635 (1992)
    """

    def init_fn(
        degrees_of_freedom: torch.Tensor, KE: torch.Tensor, kT: torch.Tensor
    ) -> NoseHooverChain:
        """Initialize a Nose-Hoover chain state.

        Args:
            degrees_of_freedom: Number of degrees of freedom per system, shape [n_systems]
            KE: Initial kinetic energy per system, shape [n_systems]
            kT: Target temperature in energy units, shape [n_systems] or scalar

        Returns:
            Initial NoseHooverChain state
        """
        device = KE.device
        dtype = KE.dtype

<<<<<<< HEAD
        # Ensure n_systems is determined from KE shape
        n_systems = KE.shape[0] if KE.dim() > 0 else 1

        # Initialize chain variables with proper batch dimensions
        xi = torch.zeros((n_systems, chain_length), dtype=dtype, device=device)
        p_xi = torch.zeros((n_systems, chain_length), dtype=dtype, device=device)

        # Broadcast tau to match n_systems
        if isinstance(tau, torch.Tensor):
            tau_batched = tau.expand(n_systems) if tau.dim() == 0 else tau
        else:
            tau_batched = torch.full((n_systems,), tau, dtype=dtype, device=device)

        # Ensure kT has proper batch dimension
        if isinstance(kT, torch.Tensor):
            kT_batched = kT.expand(n_systems) if kT.dim() == 0 else kT
        else:
            kT_batched = torch.full((n_systems,), kT, dtype=dtype, device=device)

        Q = (
            kT_batched.unsqueeze(-1)
            * tau_batched.unsqueeze(-1) ** 2
            * torch.ones((n_systems, chain_length), dtype=dtype, device=device)
        )
        Q[:, 0] *= degrees_of_freedom
=======
        xi = torch.zeros(chain_length, dtype=dtype, device=device)
        p_xi = torch.zeros(chain_length, dtype=dtype, device=device)

        Q = kT * torch.square(tau) * torch.ones(chain_length, dtype=dtype, device=device)
        Q[0] *= degrees_of_freedom
>>>>>>> 69ee7962

        return NoseHooverChain(xi, p_xi, Q, tau_batched, KE, degrees_of_freedom)

    def substep_fn(
        delta: torch.Tensor,
        P: torch.Tensor,
        state: NoseHooverChain,
        kT: torch.Tensor,
        system_idx: torch.Tensor,
    ) -> tuple[torch.Tensor, NoseHooverChain, torch.Tensor]:
        """Perform single update of chain parameters and rescale velocities.

        Args:
            delta: Integration timestep for this substep
            P: System momenta to be rescaled
            state: Current chain state
            kT: Target temperature
            system_idx: Index of the system being evolved

        Returns:
            Tuple of (rescaled momenta, updated chain state, temperature)
        """
        xi, p_xi, Q, _tau, KE, DOF = (
            state.positions,
            state.momenta,
            state.masses,
            state.tau,
            state.kinetic_energy,
            state.degrees_of_freedom,
        )

        delta_2 = delta / 2.0
        delta_4 = delta_2 / 2.0
        delta_8 = delta_4 / 2.0

        M = chain_length - 1

        # Ensure kT has proper batch dimension
        if isinstance(kT, torch.Tensor):
            kT_batched = kT.expand(KE.shape[0]) if kT.dim() == 0 else kT
        else:
            kT_batched = torch.full_like(KE, kT)

        # Update chain momenta backwards
<<<<<<< HEAD
        G = p_xi[:, M - 1] ** 2 / Q[:, M - 1] - kT_batched
        p_xi[:, M] += delta_4 * G

        for m in range(M - 1, 0, -1):
            G = p_xi[:, m - 1] ** 2 / Q[:, m - 1] - kT_batched
            scale = torch.exp(-delta_8 * p_xi[:, m + 1] / Q[:, m + 1])
            p_xi[:, m] = scale * (scale * p_xi[:, m] + delta_4 * G)
=======
        G = torch.square(p_xi[M - 1]) / Q[M - 1] - kT
        p_xi[M] += delta_4 * G

        for m in range(M - 1, 0, -1):
            G = torch.square(p_xi[m - 1]) / Q[m - 1] - kT
            scale = torch.exp(-delta_8 * p_xi[m + 1] / Q[m + 1])
            p_xi[m] = scale * (scale * p_xi[m] + delta_4 * G)
>>>>>>> 69ee7962

        # Update system coupling
        G = 2.0 * KE - DOF * kT_batched
        scale = torch.exp(-delta_8 * p_xi[:, 1] / Q[:, 1])
        p_xi[:, 0] = scale * (scale * p_xi[:, 0] + delta_4 * G)

        # Rescale system momenta
<<<<<<< HEAD
        scale = torch.exp(-delta_2 * p_xi[:, 0] / Q[:, 0])
        KE = KE * scale**2

        # Apply scale to momenta - need to map from system to atom indices
        atom_scale = scale[system_idx].unsqueeze(-1)
        P = P * atom_scale
=======
        scale = torch.exp(-delta_2 * p_xi[0] / Q[0])
        KE = KE * torch.square(scale)
        P = P * scale
>>>>>>> 69ee7962

        # Update positions
        xi = xi + delta_2 * p_xi / Q

        # Update chain momenta forwards
        G = 2.0 * KE - DOF * kT_batched
        for m in range(M):
<<<<<<< HEAD
            scale = torch.exp(-delta_8 * p_xi[:, m + 1] / Q[:, m + 1])
            p_xi[:, m] = scale * (scale * p_xi[:, m] + delta_4 * G)
            G = p_xi[:, m] ** 2 / Q[:, m] - kT_batched
        p_xi[:, M] += delta_4 * G
=======
            scale = torch.exp(-delta_8 * p_xi[m + 1] / Q[m + 1])
            p_xi[m] = scale * (scale * p_xi[m] + delta_4 * G)
            G = torch.square(p_xi[m]) / Q[m] - kT
        p_xi[M] += delta_4 * G
>>>>>>> 69ee7962

        return P, NoseHooverChain(xi, p_xi, Q, _tau, KE, DOF), kT_batched

    def half_step_chain_fn(
        P: torch.Tensor,
        state: NoseHooverChain,
        kT: torch.Tensor,
        system_idx: torch.Tensor,
    ) -> tuple[torch.Tensor, NoseHooverChain]:
        """Evolve chain for half timestep using multi-timestep integration.

        Args:
            P: System momenta to be rescaled
            state: Current chain state
            kT: Target temperature
            system_idx: Index of the system being evolved

        Returns:
            Tuple of (rescaled momenta, updated chain state)
        """
        if chain_steps == 1 and sy_steps == 1:
            P, state, _ = substep_fn(dt, P, state, kT, system_idx)
            return P, state

        delta = dt / chain_steps
        weights = SUZUKI_YOSHIDA_WEIGHTS[sy_steps]

        for step in range(chain_steps * sy_steps):
            d = delta * weights[step % sy_steps]
            P, state, _ = substep_fn(d, P, state, kT, system_idx)

        return P, state

    def update_chain_mass_fn(
        chain_state: NoseHooverChain, kT: torch.Tensor
    ) -> NoseHooverChain:
        """Update chain masses to maintain target oscillation period.

        Args:
            chain_state: Current chain state
            kT: Target temperature

        Returns:
            Updated chain state with new masses
        """
        device = chain_state.positions.device
        dtype = chain_state.positions.dtype

<<<<<<< HEAD
        # Get number of systems
        n_systems = state.kinetic_energy.shape[0]

        # Ensure kT has proper batch dimension
        if isinstance(kT, torch.Tensor):
            kT_batched = kT.expand(n_systems) if kT.dim() == 0 else kT
        else:
            kT_batched = torch.full((n_systems,), kT, dtype=dtype, device=device)

        Q = (
            kT_batched.unsqueeze(-1)
            * state.tau.unsqueeze(-1) ** 2
            * torch.ones((n_systems, chain_length), dtype=dtype, device=device)
        )
        Q[:, 0] *= state.degrees_of_freedom
=======
        Q = (
            kT
            * torch.square(chain_state.tau)
            * torch.ones(chain_length, dtype=dtype, device=device)
        )
        Q[0] *= chain_state.degrees_of_freedom
>>>>>>> 69ee7962

        return NoseHooverChain(
            chain_state.positions,
            chain_state.momenta,
            Q,
            chain_state.tau,
            chain_state.kinetic_energy,
            chain_state.degrees_of_freedom,
        )

    return NoseHooverChainFns(init_fn, half_step_chain_fn, update_chain_mass_fn)<|MERGE_RESOLUTION|>--- conflicted
+++ resolved
@@ -322,7 +322,6 @@
         device = KE.device
         dtype = KE.dtype
 
-<<<<<<< HEAD
         # Ensure n_systems is determined from KE shape
         n_systems = KE.shape[0] if KE.dim() > 0 else 1
 
@@ -344,17 +343,10 @@
 
         Q = (
             kT_batched.unsqueeze(-1)
-            * tau_batched.unsqueeze(-1) ** 2
+            * torch.square(tau_batched).unsqueeze(-1) ** 2
             * torch.ones((n_systems, chain_length), dtype=dtype, device=device)
         )
         Q[:, 0] *= degrees_of_freedom
-=======
-        xi = torch.zeros(chain_length, dtype=dtype, device=device)
-        p_xi = torch.zeros(chain_length, dtype=dtype, device=device)
-
-        Q = kT * torch.square(tau) * torch.ones(chain_length, dtype=dtype, device=device)
-        Q[0] *= degrees_of_freedom
->>>>>>> 69ee7962
 
         return NoseHooverChain(xi, p_xi, Q, tau_batched, KE, degrees_of_freedom)
 
@@ -399,23 +391,13 @@
             kT_batched = torch.full_like(KE, kT)
 
         # Update chain momenta backwards
-<<<<<<< HEAD
-        G = p_xi[:, M - 1] ** 2 / Q[:, M - 1] - kT_batched
+        G = torch.square(p_xi[:, M - 1]) / Q[:, M - 1] - kT_batched
         p_xi[:, M] += delta_4 * G
 
         for m in range(M - 1, 0, -1):
-            G = p_xi[:, m - 1] ** 2 / Q[:, m - 1] - kT_batched
+            G = torch.square(p_xi[:, m - 1]) / Q[:, m - 1] - kT_batched
             scale = torch.exp(-delta_8 * p_xi[:, m + 1] / Q[:, m + 1])
             p_xi[:, m] = scale * (scale * p_xi[:, m] + delta_4 * G)
-=======
-        G = torch.square(p_xi[M - 1]) / Q[M - 1] - kT
-        p_xi[M] += delta_4 * G
-
-        for m in range(M - 1, 0, -1):
-            G = torch.square(p_xi[m - 1]) / Q[m - 1] - kT
-            scale = torch.exp(-delta_8 * p_xi[m + 1] / Q[m + 1])
-            p_xi[m] = scale * (scale * p_xi[m] + delta_4 * G)
->>>>>>> 69ee7962
 
         # Update system coupling
         G = 2.0 * KE - DOF * kT_batched
@@ -423,18 +405,12 @@
         p_xi[:, 0] = scale * (scale * p_xi[:, 0] + delta_4 * G)
 
         # Rescale system momenta
-<<<<<<< HEAD
         scale = torch.exp(-delta_2 * p_xi[:, 0] / Q[:, 0])
-        KE = KE * scale**2
+        KE = KE * torch.square(scale)
 
         # Apply scale to momenta - need to map from system to atom indices
         atom_scale = scale[system_idx].unsqueeze(-1)
         P = P * atom_scale
-=======
-        scale = torch.exp(-delta_2 * p_xi[0] / Q[0])
-        KE = KE * torch.square(scale)
-        P = P * scale
->>>>>>> 69ee7962
 
         # Update positions
         xi = xi + delta_2 * p_xi / Q
@@ -442,17 +418,10 @@
         # Update chain momenta forwards
         G = 2.0 * KE - DOF * kT_batched
         for m in range(M):
-<<<<<<< HEAD
             scale = torch.exp(-delta_8 * p_xi[:, m + 1] / Q[:, m + 1])
             p_xi[:, m] = scale * (scale * p_xi[:, m] + delta_4 * G)
-            G = p_xi[:, m] ** 2 / Q[:, m] - kT_batched
+            G = torch.square(p_xi[:, m]) / Q[:, m] - kT_batched
         p_xi[:, M] += delta_4 * G
-=======
-            scale = torch.exp(-delta_8 * p_xi[m + 1] / Q[m + 1])
-            p_xi[m] = scale * (scale * p_xi[m] + delta_4 * G)
-            G = torch.square(p_xi[m]) / Q[m] - kT
-        p_xi[M] += delta_4 * G
->>>>>>> 69ee7962
 
         return P, NoseHooverChain(xi, p_xi, Q, _tau, KE, DOF), kT_batched
 
@@ -501,9 +470,8 @@
         device = chain_state.positions.device
         dtype = chain_state.positions.dtype
 
-<<<<<<< HEAD
         # Get number of systems
-        n_systems = state.kinetic_energy.shape[0]
+        n_systems = chain_state.kinetic_energy.shape[0]
 
         # Ensure kT has proper batch dimension
         if isinstance(kT, torch.Tensor):
@@ -513,18 +481,10 @@
 
         Q = (
             kT_batched.unsqueeze(-1)
-            * state.tau.unsqueeze(-1) ** 2
+            * torch.square(chain_state.tau).unsqueeze(-1)
             * torch.ones((n_systems, chain_length), dtype=dtype, device=device)
         )
-        Q[:, 0] *= state.degrees_of_freedom
-=======
-        Q = (
-            kT
-            * torch.square(chain_state.tau)
-            * torch.ones(chain_length, dtype=dtype, device=device)
-        )
-        Q[0] *= chain_state.degrees_of_freedom
->>>>>>> 69ee7962
+        Q[:, 0] *= chain_state.degrees_of_freedom
 
         return NoseHooverChain(
             chain_state.positions,
