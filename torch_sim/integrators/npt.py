"""Implementations of NPT integrators."""

from collections.abc import Callable
from dataclasses import dataclass
from typing import Any

import torch

import torch_sim as ts
from torch_sim.integrators.md import (
    MDState,
    NoseHooverChain,
    NoseHooverChainFns,
    calculate_momenta,
    construct_nose_hoover_chain,
)
from torch_sim.models.interface import ModelInterface
from torch_sim.state import SimState
from torch_sim.typing import StateDict


@dataclass
class NPTLangevinState(SimState):
    """State information for an NPT system with Langevin dynamics.

    This class represents the complete state of a molecular system being integrated
    in the NPT (constant particle number, pressure, temperature) ensemble using
    Langevin dynamics. In addition to particle positions and momenta, it tracks
    cell dimensions and their dynamics for volume fluctuations.

    Attributes:
        positions (torch.Tensor): Particle positions [n_particles, n_dim]
        velocities (torch.Tensor): Particle velocities [n_particles, n_dim]
        energy (torch.Tensor): Energy of the system [n_systems]
        forces (torch.Tensor): Forces on particles [n_particles, n_dim]
        masses (torch.Tensor): Particle masses [n_particles]
        cell (torch.Tensor): Simulation cell matrix [n_systems, n_dim, n_dim]
        pbc (bool): Whether to use periodic boundary conditions
        system_idx (torch.Tensor): System indices [n_particles]
        atomic_numbers (torch.Tensor): Atomic numbers [n_particles]
        stress (torch.Tensor): Stress tensor [n_systems, n_dim, n_dim]
        reference_cell (torch.Tensor): Original cell vectors used as reference for
            scaling [n_systems, n_dim, n_dim]
        cell_positions (torch.Tensor): Cell positions [n_systems, n_dim, n_dim]
        cell_velocities (torch.Tensor): Cell velocities [n_systems, n_dim, n_dim]
        cell_masses (torch.Tensor): Masses associated with the cell degrees of freedom
            shape [n_systems]

    Properties:
        momenta (torch.Tensor): Particle momenta calculated as velocities*masses
            with shape [n_particles, n_dimensions]
        n_systems (int): Number of independent systems in the batch
        device (torch.device): Device on which tensors are stored
        dtype (torch.dtype): Data type of tensors
    """

    # System state variables
    energy: torch.Tensor
    forces: torch.Tensor
    velocities: torch.Tensor
    stress: torch.Tensor

    # Cell variables
    reference_cell: torch.Tensor
    cell_positions: torch.Tensor
    cell_velocities: torch.Tensor
    cell_masses: torch.Tensor

    _atom_attributes = SimState._atom_attributes | {  # noqa: SLF001
        "forces",
        "velocities",
    }
    _system_attributes = SimState._system_attributes | {  # noqa: SLF001
        "stress",
        "cell_positions",
        "cell_velocities",
        "cell_masses",
        "reference_cell",
        "energy",
    }

    @property
    def momenta(self) -> torch.Tensor:
        """Calculate momenta from velocities and masses."""
        return self.velocities * self.masses.unsqueeze(-1)


def _npt_langevin_beta(
    state: NPTLangevinState,
    alpha: torch.Tensor,
    kT: torch.Tensor,
    dt: torch.Tensor,
) -> torch.Tensor:
    """Calculate random noise term for particle Langevin dynamics.

    This function generates the stochastic force term for the Langevin thermostat
    according to the fluctuation-dissipation theorem, ensuring proper thermal
    sampling at the target temperature.

    Args:
        state (NPTLangevinState): Current NPT state
        alpha (torch.Tensor): Friction coefficient, either scalar or
            shape [n_systems]
        kT (torch.Tensor): Temperature in energy units, either scalar or
            shape [n_systems]
        dt (torch.Tensor): Integration timestep, either scalar or shape [n_systems]

    Returns:
        torch.Tensor: Random noise term for force calculation [n_particles, n_dim]
    """
    # Generate system-specific noise with correct shape
    noise = torch.randn_like(state.velocities)

    # Calculate the thermal noise amplitude by system
    batch_kT = kT
    if kT.ndim == 0:
        batch_kT = kT.expand(state.n_systems)

    # Map system kT to atoms
    atom_kT = batch_kT[state.system_idx]

    # Calculate the prefactor for each atom
    # The standard deviation should be sqrt(2*alpha*kB*T*dt)
    prefactor = torch.sqrt(2 * alpha * atom_kT * dt)

    return prefactor.unsqueeze(-1) * noise


def _npt_langevin_cell_beta(
    state: NPTLangevinState,
    cell_alpha: torch.Tensor,
    kT: torch.Tensor,
    dt: torch.Tensor,
) -> torch.Tensor:
    """Generate random noise for cell fluctuations in NPT dynamics.

    This function creates properly scaled random noise for cell dynamics in NPT
    simulations, following the fluctuation-dissipation theorem to ensure correct
    thermal sampling of cell degrees of freedom.

    Args:
        state (NPTLangevinState): Current NPT state
        cell_alpha (torch.Tensor): Cell friction coefficient, either scalar or
            with shape [n_systems]
        kT (torch.Tensor): System temperature in energy units, either scalar or
            with shape [n_systems]
        dt (torch.Tensor): Integration timestep, either scalar or shape [n_systems]
        device (torch.device): Device for tensor operations
        dtype (torch.dtype): Data type for tensor operations

    Returns:
        torch.Tensor: Scaled random noise for cell dynamics with shape
            [n_systems, n_dimensions, n_dimensions]
    """
    # Generate standard normal distribution (zero mean, unit variance)
    noise = torch.randn_like(state.cell_positions, device=state.device, dtype=state.dtype)

    # Ensure cell_alpha and kT have batch dimension if they're scalars
    if cell_alpha.ndim == 0:
        cell_alpha = cell_alpha.expand(state.n_systems)
    if kT.ndim == 0:
        kT = kT.expand(state.n_systems)

    # Reshape for broadcasting
    cell_alpha = cell_alpha.view(-1, 1, 1)  # shape: (n_systems, 1, 1)
    kT = kT.view(-1, 1, 1)  # shape: (n_systems, 1, 1)
    dt = dt.expand(state.n_systems).view(-1, 1, 1) if dt.ndim == 0 else dt.view(-1, 1, 1)

    # Scale to satisfy the fluctuation-dissipation theorem
    # The standard deviation should be sqrt(2*alpha*kB*T*dt)
    scaling_factor = torch.sqrt(2.0 * cell_alpha * kT * dt)

    return scaling_factor * noise


def _npt_langevin_cell_position_step(
    state: NPTLangevinState,
    dt: torch.Tensor,
    pressure_force: torch.Tensor,
    kT: torch.Tensor,
    cell_alpha: torch.Tensor,
) -> NPTLangevinState:
    """Update the cell position in NPT dynamics.

    This function updates the cell position (effectively the volume) in NPT dynamics
    using the current cell velocities, pressure forces, and thermal noise. It
    implements the position update part of the Langevin barostat algorithm.

    Args:
        state (NPTLangevinState): Current NPT state
        dt (torch.Tensor): Integration timestep, either scalar or shape [n_systems]
        pressure_force (torch.Tensor): Pressure force for barostat
            [n_systems, n_dim, n_dim]
        kT (torch.Tensor): Target temperature in energy units, either scalar or
            with shape [n_systems]
        cell_alpha (torch.Tensor): Cell friction coefficient, either scalar or
            with shape [n_systems]

    Returns:
        NPTLangevinState: Updated state with new cell positions
    """
    # Calculate effective mass term
    Q_2 = 2 * state.cell_masses.view(-1, 1, 1)  # shape: (n_systems, 1, 1)

    # Ensure parameters have batch dimension
    if dt.ndim == 0:
        dt = dt.expand(state.n_systems)
    if cell_alpha.ndim == 0:
        cell_alpha = cell_alpha.expand(state.n_systems)

    # Reshape for broadcasting
    dt_expanded = dt.view(-1, 1, 1)
    cell_alpha_expanded = cell_alpha.view(-1, 1, 1)

    # Calculate damping factor for cell position update
    cell_b = 1 / (1 + ((cell_alpha_expanded * dt_expanded) / Q_2))

    # Deterministic velocity contribution
    c_1 = cell_b * dt_expanded * state.cell_velocities

    # Force contribution
    c_2 = cell_b * dt_expanded * dt_expanded * pressure_force / Q_2

    # Random noise contribution (thermal fluctuations)
    c_3 = cell_b * dt_expanded * _npt_langevin_cell_beta(state, cell_alpha, kT, dt) / Q_2

    # Update cell positions with all contributions
    state.cell_positions = state.cell_positions + c_1 + c_2 + c_3
    return state


def _npt_langevin_cell_velocity_step(
    state: NPTLangevinState,
    F_p_n: torch.Tensor,
    dt: torch.Tensor,
    pressure_force: torch.Tensor,
    cell_alpha: torch.Tensor,
    kT: torch.Tensor,
) -> NPTLangevinState:
    """Update the cell velocities in NPT dynamics.

    This function updates the cell velocities using a Langevin-type integrator,
    accounting for both deterministic forces from pressure differences and
    stochastic thermal noise. It implements the velocity update part of the
    Langevin barostat algorithm.

    Args:
        state (NPTLangevinState): Current NPT state
        F_p_n (torch.Tensor): Initial pressure force with shape
            [n_systems, n_dimensions, n_dimensions]
        dt (torch.Tensor): Integration timestep, either scalar or shape [n_systems]
        pressure_force (torch.Tensor): Final pressure force
            shape [n_systems, n_dim, n_dim]
        cell_alpha (torch.Tensor): Cell friction coefficient, either scalar or
            shape [n_systems]
        kT (torch.Tensor): Temperature in energy units, either scalar or
            shape [n_systems]

    Returns:
        NPTLangevinState: Updated state with new cell velocities
    """
    # Ensure parameters have batch dimension
    if dt.ndim == 0:
        dt = dt.expand(state.n_systems)
    if cell_alpha.ndim == 0:
        cell_alpha = cell_alpha.expand(state.n_systems)
    if kT.ndim == 0:
        kT = kT.expand(state.n_systems)

    # Reshape for broadcasting - need to maintain 3x3 dimensions
    dt_expanded = dt.view(-1, 1, 1)  # shape: (n_systems, 1, 1)
    cell_alpha_expanded = cell_alpha.view(-1, 1, 1)  # shape: (n_systems, 1, 1)

    # Calculate cell masses per system - reshape to match 3x3 cell matrices
    cell_masses_expanded = state.cell_masses.view(-1, 1, 1)  # shape: (n_systems, 1, 1)

    # These factors come from the Langevin integration scheme
    a = (1 - (cell_alpha_expanded * dt_expanded) / cell_masses_expanded) / (
        1 + (cell_alpha_expanded * dt_expanded) / cell_masses_expanded
    )
    b = 1 / (1 + (cell_alpha_expanded * dt_expanded) / cell_masses_expanded)

    # Calculate the three terms for velocity update
    # a will broadcast from (n_systems, 1, 1) to (n_systems, 3, 3)
    c_1 = a * state.cell_velocities  # Damped old velocity

    # Force contribution (average of initial and final forces)
    c_2 = dt_expanded * ((a * F_p_n) + pressure_force) / (2 * cell_masses_expanded)

    # Generate system-specific cell noise with correct shape (n_systems, 3, 3)
    cell_noise = torch.randn_like(state.cell_velocities)

    # Calculate thermal noise amplitude
    noise_prefactor = torch.sqrt(
        2 * cell_alpha_expanded * kT.view(-1, 1, 1) * dt_expanded
    )
    noise_term = noise_prefactor * cell_noise / torch.sqrt(cell_masses_expanded)

    # Random noise contribution
    c_3 = b * noise_term

    # Update velocities with all contributions
    state.cell_velocities = c_1 + c_2 + c_3
    return state


def _npt_langevin_position_step(
    state: NPTLangevinState,
    L_n: torch.Tensor,  # This should be shape (n_systems,)
    dt: torch.Tensor,
    kT: torch.Tensor,
    alpha: torch.Tensor,
) -> NPTLangevinState:
    """Update the particle positions in NPT dynamics.

    This function updates particle positions accounting for both the changing
    cell dimensions and the particle velocities/forces. It handles the scaling
    of positions due to volume changes as well as the normal position updates
    from velocities.

    Args:
        state (NPTLangevinState): Current NPT state
        L_n (torch.Tensor): Previous cell length scale with shape [n_systems]
        dt: Integration timestep, either scalar or with shape [n_systems]
        kT (torch.Tensor): Target temperature in energy units, either scalar or
            with shape [n_systems]
        alpha (torch.Tensor | None): Friction coefficient, either scalar or with
            shape [n_systems].

    Returns:
        NPTLangevinState: Updated state with new positions
    """
    # Calculate effective mass term by system
    # Map masses to have batch dimension
    M_2 = 2 * state.masses.unsqueeze(-1)  # shape: (n_atoms, 1)

    # Calculate new cell length scale (cube root of volume for isotropic scaling)
    L_n_new = torch.pow(
        state.cell_positions.reshape(state.n_systems, -1)[:, 0], 1 / 3
    )  # shape: (n_systems,)

    # Map system-specific L_n and L_n_new to atom-level using system indices
    # Make sure L_n is the right shape (n_systems,) before indexing
    if L_n.ndim != 1 or L_n.shape[0] != state.n_systems:
        # If L_n has wrong shape, calculate it again to ensure correct shape
        L_n = torch.pow(state.cell_positions.reshape(state.n_systems, -1)[:, 0], 1 / 3)

    # Map system-specific values to atoms using system indices
    L_n_atoms = L_n[state.system_idx]  # shape: (n_atoms,)
    L_n_new_atoms = L_n_new[state.system_idx]  # shape: (n_atoms,)

    # Calculate damping factor
    alpha_atoms = alpha
    if alpha.ndim > 0:
        alpha_atoms = alpha[state.system_idx]
    dt_atoms = dt
    if dt.ndim > 0:
        dt_atoms = dt[state.system_idx]

    b = 1 / (1 + ((alpha_atoms * dt_atoms) / M_2))

    # Scale positions due to cell volume change
    c_1 = (L_n_new_atoms / L_n_atoms).unsqueeze(-1) * state.positions

    # Time step factor with average length scale
    c_2 = (
        (2 * L_n_new_atoms / (L_n_new_atoms + L_n_atoms)).unsqueeze(-1)
        * b
        * dt_atoms.unsqueeze(-1)
    )

    # Generate atom-specific noise
    noise = torch.randn_like(state.velocities)
    batch_kT = kT
    if kT.ndim == 0:
        batch_kT = kT.expand(state.n_systems)
    atom_kT = batch_kT[state.system_idx]

    # Calculate noise prefactor according to fluctuation-dissipation theorem
    noise_prefactor = torch.sqrt(2 * alpha_atoms * atom_kT * dt_atoms)
    noise_term = noise_prefactor.unsqueeze(-1) * noise

    # Velocity and force contributions with random noise
    c_3 = (
        state.velocities + dt_atoms.unsqueeze(-1) * state.forces / M_2 + noise_term / M_2
    )

    # Update positions with all contributions
    state.positions = c_1 + c_2 * c_3

    # Apply periodic boundary conditions if needed
    if state.pbc:
        state.positions = ts.transforms.pbc_wrap_batched(
            state.positions, state.cell, state.system_idx
        )

    return state


def _npt_langevin_velocity_step(
    state: NPTLangevinState,
    forces: torch.Tensor,
    dt: torch.Tensor,
    kT: torch.Tensor,
    alpha: torch.Tensor,
) -> NPTLangevinState:
    """Update the particle velocities in NPT dynamics.

    This function updates particle velocities using a Langevin-type integrator,
    accounting for both deterministic forces and stochastic thermal noise.
    It implements the velocity update part of the Langevin thermostat algorithm.

    Args:
        state (NPTLangevinState): Current NPT state
        forces: Forces on particles
        dt: Integration timestep, either scalar or with shape [n_systems]
        kT: Target temperature in energy units, either scalar or
            with shape [n_systems]
        alpha (torch.Tensor | None): Friction coefficient, either scalar or with
            shape [n_systems].

    Returns:
        NPTLangevinState: Updated state with new velocities
    """
    # Calculate denominator for update equations
    M_2 = 2 * state.masses.unsqueeze(-1)  # shape: (n_atoms, 1)

    # Map batch parameters to atom level
    alpha_atoms = alpha
    if alpha.ndim > 0:
        alpha_atoms = alpha[state.system_idx]
    dt_atoms = dt
    if dt.ndim > 0:
        dt_atoms = dt[state.system_idx]

    # Calculate damping factors for Langevin integration
    a = (1 - (alpha_atoms * dt_atoms) / M_2) / (1 + (alpha_atoms * dt_atoms) / M_2)
    b = 1 / (1 + (alpha_atoms * dt_atoms) / M_2)

    # Velocity contribution with damping
    c_1 = a * state.velocities

    # Force contribution (average of initial and final forces)
    c_2 = dt_atoms.unsqueeze(-1) * ((a * forces) + state.forces) / M_2

    # Generate atom-specific noise
    noise = torch.randn_like(state.velocities)
    batch_kT = kT
    if kT.ndim == 0:
        batch_kT = kT.expand(state.n_systems)
    atom_kT = batch_kT[state.system_idx]

    # Calculate noise prefactor according to fluctuation-dissipation theorem
    noise_prefactor = torch.sqrt(2 * alpha_atoms * atom_kT * dt_atoms)
    noise_term = noise_prefactor.unsqueeze(-1) * noise

    # Random noise contribution
    c_3 = b * noise_term / state.masses.unsqueeze(-1)

    # Update velocities with all contributions
    state.velocities = c_1 + c_2 + c_3
    return state


def _compute_cell_force(
    state: NPTLangevinState,
    external_pressure: torch.Tensor,
    kT: torch.Tensor,
) -> torch.Tensor:
    """Compute forces on the cell for NPT dynamics.

    This function calculates the forces acting on the simulation cell
    based on the difference between internal stress and external pressure,
    plus a kinetic contribution. These forces drive the volume changes
    needed to maintain constant pressure.

    Args:
        state (NPTLangevinState): Current NPT state
        external_pressure (torch.Tensor): Target external pressure, either scalar or
            tensor with shape [n_systems, n_dimensions, n_dimensions]
        kT (torch.Tensor): Temperature in energy units, either scalar or
            shape [n_systems]

    Returns:
        torch.Tensor: Force acting on the cell [n_systems, n_dim, n_dim]
    """
    # Convert external_pressure to tensor if it's not already one
    if not isinstance(external_pressure, torch.Tensor):
        external_pressure = torch.tensor(
            external_pressure, device=state.device, dtype=state.dtype
        )

    # Convert kT to tensor if it's not already one
    if not isinstance(kT, torch.Tensor):
        kT = torch.tensor(kT, device=state.device, dtype=state.dtype)

    # Get current volumes for each batch
    volumes = torch.linalg.det(state.cell)  # shape: (n_systems,)

    # Reshape for broadcasting
    volumes = volumes.view(-1, 1, 1)  # shape: (n_systems, 1, 1)

    # Create pressure tensor (diagonal with external pressure)
    if external_pressure.ndim == 0:
        # Scalar pressure - create diagonal pressure tensors for each batch
        pressure_tensor = external_pressure * torch.eye(
            3, device=state.device, dtype=state.dtype
        )
        pressure_tensor = pressure_tensor.unsqueeze(0).expand(state.n_systems, -1, -1)
    else:
        # Already a tensor with shape compatible with n_systems
        pressure_tensor = external_pressure

    # Calculate virials from stress and external pressure
    # Internal stress is negative of virial tensor divided by volume
    virial = -volumes * (state.stress + pressure_tensor)

    # Add kinetic contribution (kT * Identity)
    batch_kT = kT
    if kT.ndim == 0:
        batch_kT = kT.expand(state.n_systems)

    e_kin_per_atom = batch_kT.view(-1, 1, 1) * torch.eye(
        3, device=state.device, dtype=state.dtype
    ).unsqueeze(0)

    # Correct implementation with scaling by n_atoms_per_system
    return virial + e_kin_per_atom * state.n_atoms_per_system.view(-1, 1, 1)


def npt_langevin_init(
    state: SimState | StateDict,
    model: ModelInterface,
    *,
    kT: torch.Tensor,
    dt: torch.Tensor,
    alpha: torch.Tensor | None = None,
    cell_alpha: torch.Tensor | None = None,
    b_tau: torch.Tensor | None = None,
    seed: int | None = None,
    **_kwargs: Any,
) -> NPTLangevinState:
    """Initialize an NPT Langevin state from input data.

    This function creates the initial state for NPT Langevin dynamics,
    setting up all necessary variables including particle velocities,
    cell parameters, and barostat variables. It computes initial forces
    and stress using the provided model.

    Args:
        model (ModelInterface): Neural network model that computes energies, forces,
            and stress. Must return a dict with 'energy', 'forces', and 'stress' keys.
        state (SimState | StateDict): Either a SimState object or a dictionary
            containing positions, masses, cell, pbc
        kT (torch.Tensor): Target temperature in energy units, either scalar or
            with shape [n_systems]
        dt (torch.Tensor): Integration timestep, either scalar or shape [n_systems]
        alpha (torch.Tensor, optional): Friction coefficient for particle Langevin
            thermostat, either scalar or shape [n_systems]. Defaults to 1/(100*dt).
        cell_alpha (torch.Tensor, optional): Friction coefficient for cell Langevin
            thermostat, either scalar or shape [n_systems]. Defaults to same as alpha.
        b_tau (torch.Tensor, optional): Barostat time constant controlling how quickly
            the system responds to pressure differences, either scalar or shape
            [n_systems]. Defaults to 1/(1000*dt).
        seed (int, optional): Random seed for reproducibility. Defaults to None.

    Returns:
        NPTLangevinState: Initialized state for NPT Langevin integration containing
            all required attributes for particle and cell dynamics

    Notes:
        - The model must provide stress tensor calculations for proper pressure coupling
    """
    device, dtype = model.device, model.dtype

    # Set default values if not provided
    if alpha is None:
        alpha = 1.0 / (100 * dt)  # Default friction based on timestep
    if cell_alpha is None:
        cell_alpha = alpha  # Use same friction for cell by default
    if b_tau is None:
        b_tau = 1 / (1000 * dt)  # Default barostat time constant

    # Convert all parameters to tensors with correct device and dtype
    if isinstance(alpha, float):
        alpha = torch.tensor(alpha, device=device, dtype=dtype)
    if isinstance(cell_alpha, float):
        cell_alpha = torch.tensor(cell_alpha, device=device, dtype=dtype)
    if isinstance(dt, float):
        dt = torch.tensor(dt, device=device, dtype=dtype)
    if isinstance(kT, float):
        kT = torch.tensor(kT, device=device, dtype=dtype)
    if isinstance(b_tau, float):
        b_tau = torch.tensor(b_tau, device=device, dtype=dtype)

    if not isinstance(state, SimState):
        state = SimState(**state)

    # Get model output to initialize forces and stress
    model_output = model(state)

    # Initialize momenta if not provided
    momenta = getattr(
        state,
        "momenta",
        calculate_momenta(state.positions, state.masses, state.system_idx, kT, seed),
    )

    # Initialize cell parameters
    reference_cell = state.cell.clone()

    # Calculate initial cell_positions (volume)
    cell_positions = (
        torch.linalg.det(state.cell).unsqueeze(-1).unsqueeze(-1)
    )  # shape: (n_systems, 1, 1)

    # Initialize cell velocities to zero
    cell_velocities = torch.zeros((state.n_systems, 3, 3), device=device, dtype=dtype)

    # Calculate cell masses based on system size and temperature
    # This follows standard NPT barostat mass scaling
    n_atoms_per_system = torch.bincount(state.system_idx)
    batch_kT = (
        kT.expand(state.n_systems)
        if isinstance(kT, torch.Tensor) and kT.ndim == 0
        else kT
    )
    cell_masses = (n_atoms_per_system + 1) * batch_kT * b_tau * b_tau

    # Create the initial state
    return NPTLangevinState(
        positions=state.positions,
        velocities=momenta / state.masses.unsqueeze(-1),
        energy=model_output["energy"],
        forces=model_output["forces"],
        stress=model_output["stress"],
        masses=state.masses,
        cell=state.cell,
        pbc=state.pbc,
        system_idx=state.system_idx,
        atomic_numbers=state.atomic_numbers,
        reference_cell=reference_cell,
        cell_positions=cell_positions,
        cell_velocities=cell_velocities,
        cell_masses=cell_masses,
    )


def npt_langevin_step(
    state: NPTLangevinState,
    model: ModelInterface,
    *,
    dt: torch.Tensor,
    kT: torch.Tensor,
    external_pressure: torch.Tensor,
    alpha: torch.Tensor,
    cell_alpha: torch.Tensor,
    b_tau: torch.Tensor,
) -> NPTLangevinState:
    """Perform one complete NPT Langevin dynamics integration step.

    This function implements a modified integration scheme for NPT dynamics,
    handling both atomic and cell updates with Langevin thermostats to maintain
    constant temperature and pressure. The integration scheme couples particle
    motion with cell volume fluctuations.

    Args:
        model (ModelInterface): Neural network model that computes energies, forces,
            and stress. Must return a dict with 'energy', 'forces', and 'stress' keys.
        state (NPTLangevinState): Current NPT state with particle and cell variables
        dt (torch.Tensor): Integration timestep, either scalar or shape [n_systems]
        kT (torch.Tensor): Target temperature in energy units, either scalar or
            shape [n_systems]
        external_pressure (torch.Tensor): Target external pressure, either scalar or
            tensor with shape [n_systems, n_dim, n_dim]
        alpha (torch.Tensor): Position friction coefficient, either scalar or
            shape [n_systems]
        cell_alpha (torch.Tensor): Cell friction coefficient, either scalar or
            shape [n_systems]
        b_tau (torch.Tensor): Barostat time constant, either scalar or shape [n_systems]

    Returns:
        NPTLangevinState: Updated NPT state after one timestep with new positions,
            velocities, cell parameters, forces, energy, and stress
    """
    device, dtype = model.device, model.dtype

    # Convert any scalar parameters to tensors with batch dimension if needed
    if isinstance(alpha, float):
        alpha = torch.tensor(alpha, device=device, dtype=dtype)
    if isinstance(kT, float):
        kT = torch.tensor(kT, device=device, dtype=dtype)
    if isinstance(cell_alpha, float):
        cell_alpha = torch.tensor(cell_alpha, device=device, dtype=dtype)
    if isinstance(dt, float):
        dt = torch.tensor(dt, device=device, dtype=dtype)

    # Make sure parameters have batch dimension if they're scalars
    batch_kT = kT.expand(state.n_systems) if kT.ndim == 0 else kT

    # Update barostat mass based on current temperature
    # This ensures proper coupling between system and barostat
    n_atoms_per_system = torch.bincount(state.system_idx)
    state.cell_masses = (n_atoms_per_system + 1) * batch_kT * b_tau * b_tau

    # Compute model output for current state
    model_output = model(state)
    state.forces = model_output["forces"]
    state.stress = model_output["stress"]

    # Store initial values for integration
    forces = state.forces
    F_p_n = _compute_cell_force(state=state, external_pressure=external_pressure, kT=kT)
    L_n = torch.pow(
        state.cell_positions.reshape(state.n_systems, -1)[:, 0], 1 / 3
    )  # shape: (n_systems,)

    # Step 1: Update cell position
    state = _npt_langevin_cell_position_step(state, dt, F_p_n, kT, cell_alpha)

    # Update cell (currently only isotropic fluctuations)
    dim = state.positions.shape[1]  # Usually 3 for 3D
    # V_0 and V are shape: (n_systems,)
    V_0 = torch.linalg.det(state.reference_cell)
    V = state.cell_positions.reshape(state.n_systems, -1)[:, 0]

    # Scale cell uniformly in all dimensions
    scaling = (V / V_0) ** (1.0 / dim)  # shape: (n_systems,)

    # Apply scaling to reference cell to get new cell
    new_cell = torch.zeros_like(state.cell)
    for sys_idx in range(state.n_systems):
        new_cell[sys_idx] = scaling[sys_idx] * state.reference_cell[sys_idx]

    state.cell = new_cell

    # Step 2: Update particle positions
    state = _npt_langevin_position_step(state, L_n, dt, kT, alpha)

    # Recompute model output after position updates
    model_output = model(state)
    state.energy = model_output["energy"]
    state.forces = model_output["forces"]
    state.stress = model_output["stress"]

    # Compute updated pressure force
    F_p_n_new = _compute_cell_force(
        state=state, external_pressure=external_pressure, kT=kT
    )

    # Step 3: Update cell velocities
    state = _npt_langevin_cell_velocity_step(state, F_p_n, dt, F_p_n_new, cell_alpha, kT)

    # Step 4: Update particle velocities
    return _npt_langevin_velocity_step(state, forces, dt, kT, alpha)


@dataclass
class NPTNoseHooverState(MDState):
    """State information for an NPT system with Nose-Hoover chain thermostats.

    This class represents the complete state of a molecular system being integrated
    in the NPT (constant particle number, pressure, temperature) ensemble using
    Nose-Hoover chain thermostats for both temperature and pressure control.

    The cell dynamics are parameterized using a logarithmic coordinate system where
    cell_position = (1/d)ln(V/V_0), with V being the current volume, V_0 the reference
    volume, and d the spatial dimension. This ensures volume positivity and simplifies
    the equations of motion.

    Attributes:
        positions (torch.Tensor): Particle positions with shape [n_particles, n_dims]
        momenta (torch.Tensor): Particle momenta with shape [n_particles, n_dims]
        forces (torch.Tensor): Forces on particles with shape [n_particles, n_dims]
        masses (torch.Tensor): Particle masses with shape [n_particles]
        reference_cell (torch.Tensor): Reference simulation cell matrix with shape
            [n_systems, n_dimensions, n_dimensions]. Used to measure relative volume
            changes.
        cell_position (torch.Tensor): Logarithmic cell coordinate with shape [n_systems].
            Represents (1/d)ln(V/V_0) where V is current volume and V_0 is reference
            volume.
        cell_momentum (torch.Tensor): Cell momentum (velocity) conjugate to cell_position
            with shape [n_systems]. Controls volume changes.
        cell_mass (torch.Tensor): Mass parameter for cell dynamics with shape [n_systems].
            Controls coupling between volume fluctuations and pressure.
        barostat (NoseHooverChain): Chain thermostat coupled to cell dynamics for
            pressure control
        thermostat (NoseHooverChain): Chain thermostat coupled to particle dynamics
            for temperature control
        barostat_fns (NoseHooverChainFns): Functions for barostat chain updates
        thermostat_fns (NoseHooverChainFns): Functions for thermostat chain updates

    Properties:
        velocities (torch.Tensor): Particle velocities computed as momenta
            divided by masses. Shape: [n_particles, n_dimensions]
        current_cell (torch.Tensor): Current simulation cell matrix derived from
            cell_position. Shape: [n_systems, n_dimensions, n_dimensions]

    Notes:
        - The cell parameterization ensures volume positivity
        - Nose-Hoover chains provide deterministic control of T and P
        - Extended system approach conserves an extended Hamiltonian
        - Time-reversible when integrated with appropriate algorithms
        - All cell-related properties now support batch dimensions
    """

    # Cell variables - now with batch dimensions
    reference_cell: torch.Tensor  # [n_systems, 3, 3]
    cell_position: torch.Tensor  # [n_systems]
    cell_momentum: torch.Tensor  # [n_systems]
    cell_mass: torch.Tensor  # [n_systems]

    # Thermostat variables
    thermostat: NoseHooverChain
    thermostat_fns: NoseHooverChainFns

    # Barostat variables
    barostat: NoseHooverChain
    barostat_fns: NoseHooverChainFns

    _system_attributes = MDState._system_attributes | {  # noqa: SLF001
        "reference_cell",
        "cell_position",
        "cell_momentum",
        "cell_mass",
    }
    _global_attributes = MDState._global_attributes | {  # noqa: SLF001
        "thermostat",
        "barostat",
        "thermostat_fns",
        "barostat_fns",
    }

    @property
    def velocities(self) -> torch.Tensor:
        """Calculate particle velocities from momenta and masses.

        Returns:
            torch.Tensor: Particle velocities with shape [n_particles, n_dimensions]
        """
        return self.momenta / self.masses.unsqueeze(-1)

    @property
    def current_cell(self) -> torch.Tensor:
        """Calculate current simulation cell from cell position.

        The cell is computed from the reference cell and cell_position using:
        cell = (V/V_0)^(1/d) * reference_cell
        where V = V_0 * exp(d * cell_position)

        Returns:
            torch.Tensor: Current simulation cell matrix with shape
                [n_systems, n_dimensions, n_dimensions]
        """
        dim = self.positions.shape[1]
        V_0 = torch.det(self.reference_cell)  # [n_systems]
        V = V_0 * torch.exp(dim * self.cell_position)  # [n_systems]
        scale = (V / V_0) ** (1.0 / dim)  # [n_systems]
        # Expand scale to [n_systems, 1, 1] for broadcasting
        scale = scale.unsqueeze(-1).unsqueeze(-1)
        return scale * self.reference_cell


def _npt_nose_hoover_cell_info(
    state: NPTNoseHooverState,
) -> tuple[torch.Tensor, Callable[[torch.Tensor], torch.Tensor]]:
    """Gets the current volume and a function to compute the cell from volume.

    This helper function computes the current system volume and returns a function
    that can compute the simulation cell for any given volume. This is useful for
    integration algorithms that need to update the cell based on volume changes.

    Args:
        state (NPTNoseHooverState): Current state of the NPT system

    Returns:
        tuple:
            - torch.Tensor: Current system volume with shape [n_systems]
            - callable: Function that takes a volume tensor [n_systems] and returns
                the corresponding cell matrix [n_systems, n_dimensions, n_dimensions]

    Notes:
        - Uses logarithmic cell coordinate parameterization
        - Volume changes are measured relative to reference cell
        - Cell scaling preserves shape while changing volume
        - Supports batched operations
    """
    dim = state.positions.shape[1]
    ref = state.reference_cell  # [n_systems, dim, dim]
    V_0 = torch.det(ref)  # [n_systems] - Reference volume
    V = V_0 * torch.exp(dim * state.cell_position)  # [n_systems] - Current volume

    def volume_to_cell(V: torch.Tensor) -> torch.Tensor:
        """Compute cell matrix for given volumes.

        Args:
            V (torch.Tensor): Volumes with shape [n_systems]

        Returns:
            torch.Tensor: Cell matrices with shape [n_systems, dim, dim]
        """
        scale = torch.pow(V / V_0, 1.0 / dim)  # [n_systems]
        # Expand scale to [n_systems, 1, 1] for broadcasting
        scale = scale.unsqueeze(-1).unsqueeze(-1)
        return scale * ref

    return V, volume_to_cell


def _npt_nose_hoover_update_cell_mass(
    state: NPTNoseHooverState,
    kT: torch.Tensor,
    device: torch.device,
    dtype: torch.dtype,
) -> NPTNoseHooverState:
    """Update the cell mass parameter in an NPT simulation.

    This function updates the mass parameter associated with cell volume fluctuations
    based on the current system size and target temperature. The cell mass controls
    how quickly the volume can change and is chosen to maintain stable pressure
    control.

    Args:
        state (NPTNoseHooverState): Current state of the NPT system
        kT (torch.Tensor): Target temperature in energy units, either scalar or
            shape [n_systems]
        device (torch.device): Device for tensor operations
        dtype (torch.dtype): Data type for tensor operations

    Returns:
        NPTNoseHooverState: Updated state with new cell mass

    Notes:
        - Cell mass scales with system size (N+1) and dimensionality
        - Larger cell mass gives slower but more stable volume fluctuations
        - Mass depends on barostat relaxation time (tau)
        - Supports batched operations
    """
    _n_particles, dim = state.positions.shape

    # Convert kT to tensor if it's not already one
    if not isinstance(kT, torch.Tensor):
        kT = torch.tensor(kT, device=device, dtype=dtype)

    # Handle both scalar and batched kT
    kT_system = kT.expand(state.n_systems) if kT.ndim == 0 else kT

    # Calculate cell masses for each system
    n_atoms_per_system = torch.bincount(state.system_idx, minlength=state.n_systems)
    cell_mass = (
        dim * (n_atoms_per_system + 1) * kT_system * torch.square(state.barostat.tau)
    )

    # Update state with new cell masses
    state.cell_mass = cell_mass.to(device=device, dtype=dtype)
    return state


def _npt_nose_hoover_sinhx_x(x: torch.Tensor) -> torch.Tensor:
    """Compute sinh(x)/x using Taylor series expansion near x=0.

    This function implements a Taylor series approximation of sinh(x)/x that is
    accurate near x=0. The series expansion is:
    sinh(x)/x = 1 + x²/6 + x⁴/120 + x⁶/5040 + x⁸/362880 + x¹⁰/39916800

    Args:
        x (torch.Tensor): Input tensor

    Returns:
        torch.Tensor: Approximation of sinh(x)/x

    Notes:
        - Uses 6 terms of Taylor series for good accuracy near x=0
        - Relative error < 1e-12 for |x| < 0.5
        - More efficient than direct sinh(x)/x computation for small x
        - Avoids division by zero at x=0

    Example:
        >>> x = torch.tensor([0.0, 0.1, 0.2])
        >>> y = sinhx_x(x)
        >>> print(y)  # tensor([1, 1.0017, 1.0067])
    """
    return (
        1
        + torch.pow(x, 2) / 6
        + torch.pow(x, 4) / 120
        + torch.pow(x, 6) / 5040
        + torch.pow(x, 8) / 362_880
        + torch.pow(x, 10) / 39_916_800
    )


def _npt_nose_hoover_exp_iL1(  # noqa: N802
    state: NPTNoseHooverState,
    velocities: torch.Tensor,
    cell_velocity: torch.Tensor,
    dt: torch.Tensor,
) -> torch.Tensor:
    """Apply the exp(iL1) operator for NPT dynamics position updates.

    This function implements the position update operator for NPT dynamics using
    a symplectic integration scheme. It accounts for both particle motion and
    cell scaling effects through the cell velocity, with optional periodic boundary
    conditions.

    The update follows the form:
    R_new = R + (exp(x) - 1)R + dt*V*exp(x/2)*sinh(x/2)/(x/2)
    where x = V_b * dt is the cell velocity term

    Args:
        state (NPTNoseHooverState): Current simulation state
        velocities (torch.Tensor): Particle velocities [n_particles, n_dimensions]
        cell_velocity (torch.Tensor): Cell velocity with shape [n_systems]
        dt (torch.Tensor): Integration timestep

    Returns:
        torch.Tensor: Updated particle positions with optional periodic wrapping

    Notes:
        - Uses Taylor series for sinh(x)/x near x=0 for numerical stability
        - Properly handles cell scaling through cell_velocity
        - Maintains time-reversibility of the integration scheme
        - Applies periodic boundary conditions if state.pbc is True
        - Supports batched operations with proper atom-to-system mapping
    """
    # Map system-level cell velocities to atom level using system indices
    cell_velocity_atoms = cell_velocity[state.system_idx]  # [n_atoms]

    # Compute cell velocity terms per atom
    x = cell_velocity_atoms * dt  # [n_atoms]
    x_2 = x / 2  # [n_atoms]

    # Compute sinh(x/2)/(x/2) using stable Taylor series
    sinh_term = _npt_nose_hoover_sinhx_x(x_2)  # [n_atoms]

    # Expand dimensions for broadcasting with positions [n_atoms, 3]
    x_expanded = x.unsqueeze(-1)  # [n_atoms, 1]
    x_2_expanded = x_2.unsqueeze(-1)  # [n_atoms, 1]
    sinh_expanded = sinh_term.unsqueeze(-1)  # [n_atoms, 1]

    # Compute position updates
    new_positions = (
        state.positions * (torch.exp(x_expanded) - 1)
        + dt * velocities * torch.exp(x_2_expanded) * sinh_expanded
    )
    new_positions = state.positions + new_positions

    # Apply periodic boundary conditions if needed
    if state.pbc:
        return ts.transforms.pbc_wrap_batched(
            new_positions, state.current_cell, state.system_idx
        )
    return new_positions


def _npt_nose_hoover_exp_iL2(  # noqa: N802
    state: NPTNoseHooverState,
    alpha: torch.Tensor,
    momenta: torch.Tensor,
    forces: torch.Tensor,
    cell_velocity: torch.Tensor,
    dt_2: torch.Tensor,
) -> torch.Tensor:
    """Apply the exp(iL2) operator for NPT dynamics momentum updates.

    This function implements the momentum update operator for NPT dynamics using
    a symplectic integration scheme. It accounts for both force terms and
    cell velocity scaling effects.

    The update follows the form:
    P_new = P*exp(-x) + dt/2 * F * exp(-x/2) * sinh(x/2)/(x/2)
    where x = alpha * V_b * dt/2

    Args:
        state (NPTNoseHooverState): Current simulation state for batch mapping
        alpha (torch.Tensor): Cell scaling parameter
        momenta (torch.Tensor): Current particle momenta [n_particles, n_dimensions]
        forces (torch.Tensor): Forces on particles [n_particles, n_dimensions]
        cell_velocity (torch.Tensor): Cell velocity with shape [n_systems]
        dt_2 (torch.Tensor): Half timestep (dt/2)

    Returns:
        torch.Tensor: Updated particle momenta

    Notes:
        - Uses Taylor series for sinh(x)/x near x=0 for numerical stability
        - Properly handles cell velocity scaling effects
        - Maintains time-reversibility of the integration scheme
        - Part of the NPT integration algorithm
        - Supports batched operations with proper atom-to-system mapping
    """
    # Map system-level cell velocities to atom level using system indices
    cell_velocity_atoms = cell_velocity[state.system_idx]  # [n_atoms]

    # Compute scaling terms per atom
    alpha_atoms = alpha[state.system_idx]  # [n_atoms]
    x = alpha_atoms * cell_velocity_atoms * dt_2  # [n_atoms]
    x_2 = x / 2  # [n_atoms]

    # Compute sinh(x/2)/(x/2) using stable Taylor series
    sinh_term = _npt_nose_hoover_sinhx_x(x_2)  # [n_atoms]

    # Expand dimensions for broadcasting with momenta [n_atoms, 3]
    x_expanded = x.unsqueeze(-1)  # [n_atoms, 1]
    x_2_expanded = x_2.unsqueeze(-1)  # [n_atoms, 1]
    sinh_expanded = sinh_term.unsqueeze(-1)  # [n_atoms, 1]

    # Update momenta with both scaling and force terms
    return momenta * torch.exp(-x_expanded) + dt_2 * forces * sinh_expanded * torch.exp(
        -x_2_expanded
    )


def _npt_nose_hoover_compute_cell_force(
    alpha: torch.Tensor,
    volume: torch.Tensor,
    positions: torch.Tensor,
    momenta: torch.Tensor,
    masses: torch.Tensor,
    stress: torch.Tensor,
    external_pressure: torch.Tensor,
    system_idx: torch.Tensor,
) -> torch.Tensor:
    """Compute the force on the cell degree of freedom in NPT dynamics.

    This function calculates the force driving cell volume changes in NPT simulations.
    The force includes contributions from:
    1. Kinetic energy scaling (alpha * KE)
    2. Internal stress (from stress_fn)
    3. External pressure (P*V)

    Args:
        alpha (torch.Tensor): Cell scaling parameter
        volume (torch.Tensor): Current system volume with shape [n_systems]
        positions (torch.Tensor): Particle positions [n_particles, n_dimensions]
        momenta (torch.Tensor): Particle momenta [n_particles, n_dimensions]
        masses (torch.Tensor): Particle masses [n_particles]
        stress (torch.Tensor): Stress tensor [n_systems, n_dimensions, n_dimensions]
        external_pressure (torch.Tensor): Target external pressure
        system_idx (torch.Tensor): System indices for atoms [n_particles]

    Returns:
        torch.Tensor: Force on the cell degree of freedom with shape [n_systems]

    Notes:
        - Force drives volume changes to maintain target pressure
        - Includes both kinetic and potential contributions
        - Uses stress tensor for potential energy contribution
        - Properly handles periodic boundary conditions
        - Supports batched operations
    """
    _N, dim = positions.shape
    n_systems = len(volume)

    # Compute kinetic energy contribution per system
    # Split momenta and masses by system
    KE_per_system = torch.zeros(n_systems, device=positions.device, dtype=positions.dtype)
    for sys_idx in range(n_systems):
        system_mask = system_idx == sys_idx
        if system_mask.any():
            system_momenta = momenta[system_mask]
            system_masses = masses[system_mask]
            KE_per_system[sys_idx] = ts.calc_kinetic_energy(
                masses=system_masses, momenta=system_momenta
            )

<<<<<<< HEAD
        Args:
            state (NPTNoseHooverState): Current simulation state for batch mapping
            alpha (torch.Tensor): Cell scaling parameter with shape [n_systems]
            momenta (torch.Tensor): Current particle momenta [n_particles, n_dimensions]
            forces (torch.Tensor): Forces on particles [n_particles, n_dimensions]
            cell_velocity (torch.Tensor): Cell velocity with shape [n_systems]
            dt_2 (torch.Tensor): Half timestep (dt/2)

        Returns:
            torch.Tensor: Updated particle momenta

        Notes:
            - Uses Taylor series for sinh(x)/x near x=0 for numerical stability
            - Properly handles cell velocity scaling effects
            - Maintains time-reversibility of the integration scheme
            - Part of the NPT integration algorithm
            - Supports batched operations with proper atom-to-system mapping
        """
        # Map system-level values to atom level using system indices
        alpha_atoms = alpha[state.system_idx]  # [n_atoms]
        cell_velocity_atoms = cell_velocity[state.system_idx]  # [n_atoms]

        # Compute scaling terms per atom
        x = alpha_atoms * cell_velocity_atoms * dt_2  # [n_atoms]
        x_2 = x / 2  # [n_atoms]

        # Compute sinh(x/2)/(x/2) using stable Taylor series
        sinh_term = sinhx_x(x_2)  # [n_atoms]

        # Expand dimensions for broadcasting with momenta [n_atoms, 3]
        x_expanded = x.unsqueeze(-1)  # [n_atoms, 1]
        x_2_expanded = x_2.unsqueeze(-1)  # [n_atoms, 1]
        sinh_expanded = sinh_term.unsqueeze(-1)  # [n_atoms, 1]

        # Update momenta with both scaling and force terms
        return momenta * torch.exp(
            -x_expanded
        ) + dt_2 * forces * sinh_expanded * torch.exp(-x_2_expanded)

    def compute_cell_force(
        alpha: torch.Tensor,
        volume: torch.Tensor,
        positions: torch.Tensor,
        momenta: torch.Tensor,
        masses: torch.Tensor,
        stress: torch.Tensor,
        external_pressure: torch.Tensor,
        system_idx: torch.Tensor,
    ) -> torch.Tensor:
        """Compute the force on the cell degree of freedom in NPT dynamics.

        This function calculates the force driving cell volume changes in NPT simulations.
        The force includes contributions from:
        1. Kinetic energy scaling (alpha * KE)
        2. Internal stress (from stress_fn)
        3. External pressure (P*V)
=======
    # Get stress tensor and compute trace per system
    # Handle stress tensor with batch dimension
    if stress.ndim == 3:
        internal_pressure = torch.diagonal(stress, dim1=-2, dim2=-1).sum(
            dim=-1
        )  # [n_systems]
    else:
        # Single system case - expand to batch dimension
        internal_pressure = torch.trace(stress).unsqueeze(0).expand(n_systems)

    # Compute force on cell coordinate per system
    # F = alpha * KE - dU/dV - P*V*d
    return (
        (alpha * KE_per_system)
        - (internal_pressure * volume)
        - (external_pressure * volume * dim)
    )

>>>>>>> 69ee7962

def _npt_nose_hoover_inner_step(
    state: NPTNoseHooverState,
    model: ModelInterface,
    dt: torch.Tensor,
    external_pressure: torch.Tensor,
) -> NPTNoseHooverState:
    """Perform one inner step of NPT integration using velocity Verlet algorithm.

    This function implements a single integration step for NPT dynamics, including:
    1. Cell momentum and particle momentum updates (half step)
    2. Position and cell position updates (full step)
    3. Force updates with new positions and cell
    4. Final momentum updates (half step)

    Args:
        model (ModelInterface): Model to compute forces and energies
        state (NPTNoseHooverState): Current system state
        dt (torch.Tensor): Integration timestep
        external_pressure (torch.Tensor): Target external pressure

    Returns:
        NPTNoseHooverState: Updated state after one integration step
    """
    # Get target pressure from kwargs or use default
    dt_2 = dt / 2

    # Unpack state variables for clarity
    positions = state.positions
    momenta = state.momenta
    masses = state.masses
    forces = state.forces
    cell_position = state.cell_position  # [n_systems]
    cell_momentum = state.cell_momentum  # [n_systems]
    cell_mass = state.cell_mass  # [n_systems]

    # Get current volume and cell function
    volume, volume_to_cell = _npt_nose_hoover_cell_info(state)
    cell = volume_to_cell(volume)

    # Get model output
    state.cell = cell
    model_output = model(state)

    # First half step: Update momenta
    n_atoms_per_system = torch.bincount(state.system_idx, minlength=state.n_systems)
    alpha = 1 + 1 / n_atoms_per_system  # [n_systems]

    cell_force_val = _npt_nose_hoover_compute_cell_force(
        alpha=alpha,
        volume=volume,
        positions=positions,
        momenta=momenta,
        masses=masses,
        stress=model_output["stress"],
        external_pressure=external_pressure,
        system_idx=state.system_idx,
    )

    # Update cell momentum and particle momenta
    cell_momentum = cell_momentum + dt_2 * cell_force_val
    momenta = _npt_nose_hoover_exp_iL2(
        state, alpha, momenta, forces, cell_momentum / cell_mass, dt_2
    )

    # Full step: Update positions
    cell_position = cell_position + cell_momentum / cell_mass * dt

    # Update state with new cell_position before calling functions that depend on it
    state.cell_position = cell_position

<<<<<<< HEAD
        # Update cell momentum and particle momenta
        # cell_force_val has shape [n_systems], need to expand to [n_systems, 1]
        cell_momentum = cell_momentum + dt_2 * cell_force_val.unsqueeze(-1)

        # For cell velocity calculation, squeeze to [n_systems]
        cell_velocity = cell_momentum.squeeze(-1) / cell_mass
        momenta = exp_iL2(state, alpha, momenta, forces, cell_velocity, dt_2)

        # Full step: Update positions
        cell_position = cell_position + (cell_momentum.squeeze(-1) / cell_mass) * dt
=======
    # Get updated cell
    volume, volume_to_cell = _npt_nose_hoover_cell_info(state)
    cell = volume_to_cell(volume)

    # Update particle positions and forces
    positions = _npt_nose_hoover_exp_iL1(
        state, state.velocities, cell_momentum / cell_mass, dt
    )
    state.positions = positions
    state.cell = cell
    model_output = model(state)
>>>>>>> 69ee7962

    # Second half step: Update momenta
    momenta = _npt_nose_hoover_exp_iL2(
        state, alpha, momenta, model_output["forces"], cell_momentum / cell_mass, dt_2
    )
    cell_force_val = _npt_nose_hoover_compute_cell_force(
        alpha=alpha,
        volume=volume,
        positions=positions,
        momenta=momenta,
        masses=masses,
        stress=model_output["stress"],
        external_pressure=external_pressure,
        system_idx=state.system_idx,
    )
    cell_momentum = cell_momentum + dt_2 * cell_force_val

    # Return updated state
    state.positions = positions
    state.momenta = momenta
    state.forces = model_output["forces"]
    state.energy = model_output["energy"]
    state.cell_position = cell_position
    state.cell_momentum = cell_momentum
    state.cell_mass = cell_mass
    return state

<<<<<<< HEAD
        # Update particle positions and forces
        positions = exp_iL1(
            state, state.velocities, cell_momentum.squeeze(-1) / cell_mass, dt
        )
        state.positions = positions
        state.cell = cell
        model_output = model(state)

        # Second half step: Update momenta
        momenta = exp_iL2(
            state,
            alpha,
            momenta,
            model_output["forces"],
            cell_momentum.squeeze(-1) / cell_mass,
            dt_2,
        )
        cell_force_val = compute_cell_force(
            alpha=alpha,
            volume=volume,
            positions=positions,
            momenta=momenta,
            masses=masses,
            stress=model_output["stress"],
            external_pressure=external_pressure,
            system_idx=state.system_idx,
        )
        cell_momentum = cell_momentum + dt_2 * cell_force_val.unsqueeze(-1)

        # Return updated state
        state.positions = positions
        state.momenta = momenta
        state.forces = model_output["forces"]
        state.energy = model_output["energy"]
        state.cell_position = cell_position
        state.cell_momentum = cell_momentum
        state.cell_mass = cell_mass
        return state

    def npt_nose_hoover_init(
        state: SimState | StateDict,
        kT: torch.Tensor = kT,
        t_tau: torch.Tensor | None = None,
        b_tau: torch.Tensor | None = None,
        seed: int | None = None,
        **kwargs: Any,
    ) -> NPTNoseHooverState:
        """Initialize the NPT Nose-Hoover state.

        This function initializes a state for NPT molecular dynamics with Nose-Hoover
        chain thermostats for both temperature and pressure control. It sets up the
        system with appropriate initial conditions including particle positions, momenta,
        cell variables, and thermostat chains.
=======

def npt_nose_hoover_init(
    state: SimState | StateDict,
    model: ModelInterface,
    *,
    kT: torch.Tensor,
    dt: torch.Tensor,
    chain_length: int = 3,
    chain_steps: int = 2,
    sy_steps: int = 3,
    t_tau: torch.Tensor | None = None,
    b_tau: torch.Tensor | None = None,
    seed: int | None = None,
    **kwargs: Any,
) -> NPTNoseHooverState:
    """Initialize the NPT Nose-Hoover state.
>>>>>>> 69ee7962

    This function initializes a state for NPT molecular dynamics with Nose-Hoover
    chain thermostats for both temperature and pressure control. It sets up the
    system with appropriate initial conditions including particle positions, momenta,
    cell variables, and thermostat chains.

    Args:
        model (ModelInterface): Model to compute forces and energies
        state: Initial system state as SimState or dict containing positions, masses,
            cell, and PBC information
        kT: Target temperature in energy units
        external_pressure: Target external pressure
        dt: Integration timestep
        chain_length: Length of Nose-Hoover chains. Defaults to 3.
        chain_steps: Chain integration substeps. Defaults to 2.
        sy_steps: Suzuki-Yoshida integration order. Defaults to 3.
        t_tau: Thermostat relaxation time. Controls how quickly temperature
            equilibrates. Defaults to 100*dt
        b_tau: Barostat relaxation time. Controls how quickly pressure equilibrates.
            Defaults to 1000*dt
        seed: Random seed for momenta initialization. Used for reproducible runs
        **kwargs: Additional state variables like atomic_numbers or
            pre-initialized momenta

    Returns:
        NPTNoseHooverState: Initialized state containing:
            - Particle positions, momenta, forces
            - Cell position, momentum and mass (all with batch dimensions)
            - Reference cell matrix (with batch dimensions)
            - Thermostat and barostat chain variables
            - System energy
            - Other state variables (masses, PBC, etc.)

    Notes:
        - Uses separate Nose-Hoover chains for temperature and pressure control
        - Cell mass is set based on system size and barostat relaxation time
        - Initial momenta are drawn from Maxwell-Boltzmann distribution if not
          provided
        - Cell dynamics use logarithmic coordinates for volume updates
        - All cell properties are properly initialized with batch dimensions
    """
    device, dtype = model.device, model.dtype

<<<<<<< HEAD
        # Initialize cell variables with proper system dimensions
        cell_position = torch.zeros(n_systems, device=device, dtype=dtype)
        cell_momentum = torch.zeros(
            n_systems, 1, device=device, dtype=dtype
        )  # [n_systems, 1] for compatibility with half_step
=======
    # Initialize the NPT Nose-Hoover state
    # Thermostat relaxation time
    if t_tau is None:
        t_tau = 100 * dt
>>>>>>> 69ee7962

    # Barostat relaxation time
    if b_tau is None:
        b_tau = 1000 * dt

    # Setup thermostats with appropriate timescales
    barostat_fns = construct_nose_hoover_chain(
        dt, chain_length, chain_steps, sy_steps, b_tau
    )
    thermostat_fns = construct_nose_hoover_chain(
        dt, chain_length, chain_steps, sy_steps, t_tau
    )

    if not isinstance(state, SimState):
        state = SimState(**state)

<<<<<<< HEAD
        # Calculate cell kinetic energy (per system for proper batching)
        # For cell variables, each system has 1 DOF, so KE = p^2/(2m) for each system
        KE_cell = (cell_momentum.squeeze(-1) ** 2) / (2 * cell_mass)  # [n_systems]

        # Ensure reference_cell has proper system dimensions
        if state.cell.ndim == 2:
            # Single cell matrix - expand to batch dimension
            reference_cell = state.cell.unsqueeze(0).expand(n_systems, -1, -1).clone()
        else:
            # Already has batch dimension
            reference_cell = state.cell.clone()

        # Handle scalar cell input
        if (torch.is_tensor(state.cell) and state.cell.ndim == 0) or isinstance(
            state.cell, int | float
        ):
            cell_matrix = torch.eye(dim, device=device, dtype=dtype) * state.cell
            reference_cell = cell_matrix.unsqueeze(0).expand(n_systems, -1, -1).clone()
            state.cell = reference_cell

        # Get model output
        model_output = model(state)
        forces = model_output["forces"]
        energy = model_output["energy"]

        # Initialize momenta first to calculate kinetic energies
        momenta = kwargs.get(
            "momenta",
            calculate_momenta(state.positions, state.masses, state.system_idx, kT, seed),
        )

        # Calculate thermostat degrees of freedom and kinetic energy per system
        thermostat_dof = n_atoms_per_system * dim  # n_atoms * n_dimensions per system
        KE_thermostat = calc_kinetic_energy(
            masses=state.masses, momenta=momenta, system_idx=state.system_idx
        )

        # Initialize thermostat (batched per system with DOF = n_atoms * 3)
        thermostat = thermostat_fns.initialize(thermostat_dof, KE_thermostat, kT)

        # Initialize barostat (batched per system with DOF = 1)
        barostat_dof = torch.ones(n_systems, device=device, dtype=dtype)
        barostat = barostat_fns.initialize(barostat_dof, KE_cell, kT)

        # Create and return initial state
        return NPTNoseHooverState(
            positions=state.positions,
            momenta=momenta,
            energy=energy,
            forces=forces,
            masses=state.masses,
            atomic_numbers=atomic_numbers,
            cell=state.cell,
            pbc=state.pbc,
            system_idx=state.system_idx,
            reference_cell=reference_cell,
            cell_position=cell_position,
            cell_momentum=cell_momentum,
            cell_mass=cell_mass,
            barostat=barostat,
            thermostat=thermostat,
            barostat_fns=barostat_fns,
            thermostat_fns=thermostat_fns,
        )

    def npt_nose_hoover_update(
        state: NPTNoseHooverState,
        dt: torch.Tensor = dt,
        kT: torch.Tensor = kT,
        external_pressure: torch.Tensor = external_pressure,
    ) -> NPTNoseHooverState:
        """Perform a complete NPT integration step with Nose-Hoover chain thermostats.
=======
    _n_particles, dim = state.positions.shape
    n_systems = state.n_systems
    atomic_numbers = kwargs.get("atomic_numbers", state.atomic_numbers)

    # Initialize cell variables with proper system dimensions
    cell_position = torch.zeros(n_systems, device=device, dtype=dtype)
    cell_momentum = torch.zeros(n_systems, device=device, dtype=dtype)

    # Convert kT to tensor if it's not already one
    if not isinstance(kT, torch.Tensor):
        kT = torch.tensor(kT, device=device, dtype=dtype)

    # Handle both scalar and batched kT
    kT_system = kT.expand(n_systems) if kT.ndim == 0 else kT

    # Calculate cell masses for each system
    n_atoms_per_system = torch.bincount(state.system_idx, minlength=n_systems)
    cell_mass = dim * (n_atoms_per_system + 1) * kT_system * torch.square(b_tau)
    cell_mass = cell_mass.to(device=device, dtype=dtype)

    # Calculate cell kinetic energy (using first system for initialization)
    KE_cell = ts.calc_kinetic_energy(masses=cell_mass[:1], momenta=cell_momentum[:1])
>>>>>>> 69ee7962

    # Compute total DOF for thermostat initialization and a zero KE placeholder
    dof_per_system = torch.bincount(state.system_idx, minlength=n_systems) * dim
    total_dof = int(dof_per_system.sum().item())
    KE_zero = torch.tensor(0.0, device=device, dtype=dtype)

    # Ensure reference_cell has proper system dimensions
    if state.cell.ndim == 2:
        # Single cell matrix - expand to batch dimension
        reference_cell = state.cell.unsqueeze(0).expand(n_systems, -1, -1).clone()
    else:
        # Already has batch dimension
        reference_cell = state.cell.clone()

<<<<<<< HEAD
        Returns:
            NPTNoseHooverState: Updated state after complete integration step
        """
        # Unpack state variables for clarity
        barostat = state.barostat
        thermostat = state.thermostat

        # Update mass parameters
        state.barostat = state.barostat_fns.update_mass(barostat, kT)
        state.thermostat = state.thermostat_fns.update_mass(thermostat, kT)
        state = update_cell_mass(state, kT)

        # First half step of thermostat chains
        # For cell momenta, create system index mapping each cell momentum to its system
        cell_system_idx = torch.arange(state.n_systems, device=state.device)
        state.cell_momentum, state.barostat = state.barostat_fns.half_step(
            state.cell_momentum, state.barostat, kT, cell_system_idx
        )
        state.momenta, state.thermostat = state.thermostat_fns.half_step(
            state.momenta, state.thermostat, kT, state.system_idx
        )
=======
    # Handle scalar cell input
    if (torch.is_tensor(state.cell) and state.cell.ndim == 0) or isinstance(
        state.cell, int | float
    ):
        cell_matrix = torch.eye(dim, device=device, dtype=dtype) * state.cell
        reference_cell = cell_matrix.unsqueeze(0).expand(n_systems, -1, -1).clone()
        state.cell = reference_cell

    # Get model output
    model_output = model(state)
    forces = model_output["forces"]
    energy = model_output["energy"]

    # Create initial state
    npt_state = NPTNoseHooverState(
        positions=state.positions,
        momenta=torch.zeros_like(state.positions),
        energy=energy,
        forces=forces,
        masses=state.masses,
        atomic_numbers=atomic_numbers,
        cell=state.cell,
        pbc=state.pbc,
        system_idx=state.system_idx,
        reference_cell=reference_cell,
        cell_position=cell_position,
        cell_momentum=cell_momentum,
        cell_mass=cell_mass,
        barostat=barostat_fns.initialize(1, KE_cell, kT),
        thermostat=thermostat_fns.initialize(total_dof, KE_zero, kT),
        barostat_fns=barostat_fns,
        thermostat_fns=thermostat_fns,
    )
>>>>>>> 69ee7962

    # Initialize momenta
    momenta = kwargs.get(
        "momenta",
        calculate_momenta(
            npt_state.positions, npt_state.masses, npt_state.system_idx, kT, seed
        ),
    )

    # Initialize thermostat
    npt_state.momenta = momenta

<<<<<<< HEAD
        KE_cell = (state.cell_momentum.squeeze(-1) ** 2) / (
            2 * state.cell_mass
        )  # [n_systems]
        state.barostat.kinetic_energy = KE_cell

        # Second half step of thermostat chains
        state.momenta, state.thermostat = state.thermostat_fns.half_step(
            state.momenta, state.thermostat, kT, state.system_idx
        )
        cell_system_idx = torch.arange(state.n_systems, device=state.device)
        state.cell_momentum, state.barostat = state.barostat_fns.half_step(
            state.cell_momentum, state.barostat, kT, cell_system_idx
        )
        return state
=======
    return npt_state

>>>>>>> 69ee7962

def npt_nose_hoover_step(
    state: NPTNoseHooverState,
    model: ModelInterface,
    *,
    dt: torch.Tensor,
    kT: torch.Tensor,
    external_pressure: torch.Tensor,
) -> NPTNoseHooverState:
    """Perform a complete NPT integration step with Nose-Hoover chain thermostats.

    This function performs a full NPT integration step including:
    1. Mass parameter updates for thermostats and cell
    2. Thermostat chain updates (half step)
    3. Inner NPT dynamics step
    4. Energy updates for thermostats
    5. Final thermostat chain updates (half step)

    Args:
        model (ModelInterface): Model to compute forces and energies
        state (NPTNoseHooverState): Current system state
        dt (torch.Tensor): Integration timestep
        kT (torch.Tensor): Target temperature
        external_pressure (torch.Tensor): Target external pressure

    Returns:
        NPTNoseHooverState: Updated state after complete integration step
    """
    device, dtype = model.device, model.dtype

    # Unpack state variables for clarity
    barostat = state.barostat
    thermostat = state.thermostat

    # Update mass parameters
    state.barostat = state.barostat_fns.update_mass(barostat, kT)
    state.thermostat = state.thermostat_fns.update_mass(thermostat, kT)
    state = _npt_nose_hoover_update_cell_mass(state, kT, device, dtype)

    # First half step of thermostat chains
    state.cell_momentum, state.barostat = state.barostat_fns.half_step(
        state.cell_momentum, state.barostat, kT
    )
    state.momenta, state.thermostat = state.thermostat_fns.half_step(
        state.momenta, state.thermostat, kT
    )

    # Perform inner NPT step
    state = _npt_nose_hoover_inner_step(state, model, dt, external_pressure)

    # Update kinetic energies for thermostats
    KE = ts.calc_kinetic_energy(
        masses=state.masses, momenta=state.momenta, system_idx=state.system_idx
    )
    state.thermostat.kinetic_energy = KE

    KE_cell = ts.calc_kinetic_energy(masses=state.cell_mass, momenta=state.cell_momentum)
    state.barostat.kinetic_energy = KE_cell

    # Second half step of thermostat chains
    state.momenta, state.thermostat = state.thermostat_fns.half_step(
        state.momenta, state.thermostat, kT
    )
    state.cell_momentum, state.barostat = state.barostat_fns.half_step(
        state.cell_momentum, state.barostat, kT
    )
    return state


def _compute_chain_energy(
    chain: NoseHooverChain, kT: torch.Tensor, e_tot: torch.Tensor, dof: torch.Tensor
) -> torch.Tensor:
    """Compute energy contribution from a Nose-Hoover chain.

    Args:
        chain: The Nose-Hoover chain state
        kT: Target temperature
        e_tot: Current total energy for broadcasting
        dof: Degrees of freedom (only used for first chain element)

    Returns:
        Total chain energy contribution
    """
    chain_energy = torch.zeros_like(e_tot)

    # First chain element with DOF weighting
    ke_0 = chain.momenta[:, 0] ** 2 / (2 * chain.masses[:, 0])
    pe_0 = dof * kT * chain.positions[:, 0]

    chain_energy += ke_0 + pe_0

    # Remaining chain elements
    for i in range(1, chain.positions.shape[1]):
        ke = chain.momenta[:, i] ** 2 / (2 * chain.masses[:, i])
        pe = kT * chain.positions[:, i]
        chain_energy += ke + pe

    return chain_energy


def npt_nose_hoover_invariant(
    state: NPTNoseHooverState,
    kT: torch.Tensor,
    external_pressure: torch.Tensor,
) -> torch.Tensor:
    """Computes the conserved quantity for NPT ensemble with Nose-Hoover thermostat.

    This function calculates the Hamiltonian of the extended NPT dynamics, which should
    be conserved during the simulation. It's useful for validating the correctness of
    NPT simulations.

    The conserved quantity includes:
    - Potential energy of the system
    - Kinetic energy of the particles
    - Energy contributions from thermostat chains (per system)
    - Energy contributions from barostat chains (per system)
    - PV work term
    - Cell kinetic energy

    Args:
        state: Current state of the NPT simulation system.
            Must contain position, momentum, cell, cell_momentum, cell_mass, thermostat,
            and barostat with proper batching for multiple systems.
        external_pressure: Target external pressure of the system.
        kT: Target thermal energy (Boltzmann constant x temperature).

    Returns:
        torch.Tensor: The conserved quantity (extended Hamiltonian) of the NPT system.
            Returns a scalar for a single system or tensor with shape [n_systems] for
            multiple systems.
    """
    # Calculate volume and potential energy
    volume = torch.det(state.current_cell)  # [n_systems]
    e_pot = state.energy  # Should be scalar or [n_systems]

    # Calculate kinetic energy of particles per system
    e_kin_per_system = ts.calc_kinetic_energy(
        masses=state.masses, momenta=state.momenta, system_idx=state.system_idx
    )

    # Calculate degrees of freedom per system
    n_atoms_per_system = torch.bincount(state.system_idx, minlength=state.n_systems)
    dof_per_system = n_atoms_per_system * state.positions.shape[-1]  # n_atoms * n_dim

    # Initialize total energy with PE + KE
<<<<<<< HEAD
    e_tot = e_pot + e_kin_per_system

    # Add thermostat chain contributions (batched per system, DOF = n_atoms * 3)
    e_tot += _compute_chain_energy(state.thermostat, kT, e_tot, dof_per_system)
=======
    if isinstance(e_pot, torch.Tensor) and e_pot.ndim > 0:
        e_tot = e_pot + e_kin_per_system  # [n_systems]
    else:
        e_tot = e_pot + e_kin_per_system  # [n_systems]

    # Add thermostat chain contributions
    # Note: These are global thermostat variables, so we add them to each system
    # Start thermostat_energy as a tensor with the right shape
    thermostat_energy = torch.zeros_like(e_tot)
    thermostat_energy += torch.square(state.thermostat.momenta[0]) / (
        2 * state.thermostat.masses[0]
    )

    # Ensure kT can broadcast properly with DOF_per_system
    if isinstance(kT, torch.Tensor) and kT.ndim == 0:
        # Scalar kT - expand to match DOF_per_system shape
        kT_expanded = kT.expand_as(DOF_per_system)
    else:
        kT_expanded = kT

    thermostat_energy += DOF_per_system * kT_expanded * state.thermostat.positions[0]

    # Add remaining thermostat terms
    for pos, momentum, mass in zip(
        state.thermostat.positions[1:],
        state.thermostat.momenta[1:],
        state.thermostat.masses[1:],
        strict=True,
    ):
        if isinstance(kT, torch.Tensor) and kT.ndim == 0:
            # Scalar kT case
            thermostat_energy += torch.square(momentum) / (2 * mass) + kT * pos
        else:
            # Batched kT case
            thermostat_energy += torch.square(momentum) / (2 * mass) + kT_expanded * pos

    e_tot = e_tot + thermostat_energy

    # Add barostat chain contributions
    barostat_energy = torch.zeros_like(e_tot)
    for pos, momentum, mass in zip(
        state.barostat.positions,
        state.barostat.momenta,
        state.barostat.masses,
        strict=True,
    ):
        if isinstance(kT, torch.Tensor) and kT.ndim == 0:
            # Scalar kT case
            barostat_energy += torch.square(momentum) / (2 * mass) + kT * pos
        else:
            # Batched kT case
            barostat_energy += torch.square(momentum) / (2 * mass) + kT_expanded * pos
>>>>>>> 69ee7962

    # Add barostat chain contributions (batched per system, DOF = 1)
    barostat_dof = torch.ones_like(dof_per_system)  # 1 DOF per system for barostat
    e_tot += _compute_chain_energy(state.barostat, kT, e_tot, barostat_dof)

    # Add PV term and cell kinetic energy (both are per system)
    e_tot += external_pressure * volume
<<<<<<< HEAD
=======
    e_tot += torch.square(state.cell_momentum) / (2 * state.cell_mass)
>>>>>>> 69ee7962

    # Ensure cell_momentum has the right shape [n_systems]
    cell_momentum = state.cell_momentum
    cell_momentum = cell_momentum.squeeze()

    e_tot += (cell_momentum**2) / (2 * state.cell_mass)

    return e_tot<|MERGE_RESOLUTION|>--- conflicted
+++ resolved
@@ -1073,7 +1073,7 @@
 
     Args:
         state (NPTNoseHooverState): Current simulation state for batch mapping
-        alpha (torch.Tensor): Cell scaling parameter
+        alpha (torch.Tensor): Cell scaling parameter with shape [n_systems]
         momenta (torch.Tensor): Current particle momenta [n_particles, n_dimensions]
         forces (torch.Tensor): Forces on particles [n_particles, n_dimensions]
         cell_velocity (torch.Tensor): Cell velocity with shape [n_systems]
@@ -1164,64 +1164,6 @@
                 masses=system_masses, momenta=system_momenta
             )
 
-<<<<<<< HEAD
-        Args:
-            state (NPTNoseHooverState): Current simulation state for batch mapping
-            alpha (torch.Tensor): Cell scaling parameter with shape [n_systems]
-            momenta (torch.Tensor): Current particle momenta [n_particles, n_dimensions]
-            forces (torch.Tensor): Forces on particles [n_particles, n_dimensions]
-            cell_velocity (torch.Tensor): Cell velocity with shape [n_systems]
-            dt_2 (torch.Tensor): Half timestep (dt/2)
-
-        Returns:
-            torch.Tensor: Updated particle momenta
-
-        Notes:
-            - Uses Taylor series for sinh(x)/x near x=0 for numerical stability
-            - Properly handles cell velocity scaling effects
-            - Maintains time-reversibility of the integration scheme
-            - Part of the NPT integration algorithm
-            - Supports batched operations with proper atom-to-system mapping
-        """
-        # Map system-level values to atom level using system indices
-        alpha_atoms = alpha[state.system_idx]  # [n_atoms]
-        cell_velocity_atoms = cell_velocity[state.system_idx]  # [n_atoms]
-
-        # Compute scaling terms per atom
-        x = alpha_atoms * cell_velocity_atoms * dt_2  # [n_atoms]
-        x_2 = x / 2  # [n_atoms]
-
-        # Compute sinh(x/2)/(x/2) using stable Taylor series
-        sinh_term = sinhx_x(x_2)  # [n_atoms]
-
-        # Expand dimensions for broadcasting with momenta [n_atoms, 3]
-        x_expanded = x.unsqueeze(-1)  # [n_atoms, 1]
-        x_2_expanded = x_2.unsqueeze(-1)  # [n_atoms, 1]
-        sinh_expanded = sinh_term.unsqueeze(-1)  # [n_atoms, 1]
-
-        # Update momenta with both scaling and force terms
-        return momenta * torch.exp(
-            -x_expanded
-        ) + dt_2 * forces * sinh_expanded * torch.exp(-x_2_expanded)
-
-    def compute_cell_force(
-        alpha: torch.Tensor,
-        volume: torch.Tensor,
-        positions: torch.Tensor,
-        momenta: torch.Tensor,
-        masses: torch.Tensor,
-        stress: torch.Tensor,
-        external_pressure: torch.Tensor,
-        system_idx: torch.Tensor,
-    ) -> torch.Tensor:
-        """Compute the force on the cell degree of freedom in NPT dynamics.
-
-        This function calculates the force driving cell volume changes in NPT simulations.
-        The force includes contributions from:
-        1. Kinetic energy scaling (alpha * KE)
-        2. Internal stress (from stress_fn)
-        3. External pressure (P*V)
-=======
     # Get stress tensor and compute trace per system
     # Handle stress tensor with batch dimension
     if stress.ndim == 3:
@@ -1240,7 +1182,6 @@
         - (external_pressure * volume * dim)
     )
 
->>>>>>> 69ee7962
 
 def _npt_nose_hoover_inner_step(
     state: NPTNoseHooverState,
@@ -1301,45 +1242,31 @@
     )
 
     # Update cell momentum and particle momenta
-    cell_momentum = cell_momentum + dt_2 * cell_force_val
+    cell_momentum = cell_momentum + dt_2 * cell_force_val.unsqueeze(-1)
+    cell_velocities = cell_momentum.squeeze(-1) / cell_mass
     momenta = _npt_nose_hoover_exp_iL2(
-        state, alpha, momenta, forces, cell_momentum / cell_mass, dt_2
+        state, alpha, momenta, forces, cell_velocities, dt_2
     )
 
     # Full step: Update positions
-    cell_position = cell_position + cell_momentum / cell_mass * dt
+    cell_position = cell_position + cell_velocities * dt
 
     # Update state with new cell_position before calling functions that depend on it
     state.cell_position = cell_position
 
-<<<<<<< HEAD
-        # Update cell momentum and particle momenta
-        # cell_force_val has shape [n_systems], need to expand to [n_systems, 1]
-        cell_momentum = cell_momentum + dt_2 * cell_force_val.unsqueeze(-1)
-
-        # For cell velocity calculation, squeeze to [n_systems]
-        cell_velocity = cell_momentum.squeeze(-1) / cell_mass
-        momenta = exp_iL2(state, alpha, momenta, forces, cell_velocity, dt_2)
-
-        # Full step: Update positions
-        cell_position = cell_position + (cell_momentum.squeeze(-1) / cell_mass) * dt
-=======
     # Get updated cell
     volume, volume_to_cell = _npt_nose_hoover_cell_info(state)
     cell = volume_to_cell(volume)
 
     # Update particle positions and forces
-    positions = _npt_nose_hoover_exp_iL1(
-        state, state.velocities, cell_momentum / cell_mass, dt
-    )
+    positions = _npt_nose_hoover_exp_iL1(state, state.velocities, cell_velocities, dt)
     state.positions = positions
     state.cell = cell
     model_output = model(state)
->>>>>>> 69ee7962
 
     # Second half step: Update momenta
     momenta = _npt_nose_hoover_exp_iL2(
-        state, alpha, momenta, model_output["forces"], cell_momentum / cell_mass, dt_2
+        state, alpha, momenta, model_output["forces"], cell_velocities, dt_2
     )
     cell_force_val = _npt_nose_hoover_compute_cell_force(
         alpha=alpha,
@@ -1351,7 +1278,7 @@
         external_pressure=external_pressure,
         system_idx=state.system_idx,
     )
-    cell_momentum = cell_momentum + dt_2 * cell_force_val
+    cell_momentum = cell_momentum + dt_2 * cell_force_val.unsqueeze(-1)
 
     # Return updated state
     state.positions = positions
@@ -1363,61 +1290,6 @@
     state.cell_mass = cell_mass
     return state
 
-<<<<<<< HEAD
-        # Update particle positions and forces
-        positions = exp_iL1(
-            state, state.velocities, cell_momentum.squeeze(-1) / cell_mass, dt
-        )
-        state.positions = positions
-        state.cell = cell
-        model_output = model(state)
-
-        # Second half step: Update momenta
-        momenta = exp_iL2(
-            state,
-            alpha,
-            momenta,
-            model_output["forces"],
-            cell_momentum.squeeze(-1) / cell_mass,
-            dt_2,
-        )
-        cell_force_val = compute_cell_force(
-            alpha=alpha,
-            volume=volume,
-            positions=positions,
-            momenta=momenta,
-            masses=masses,
-            stress=model_output["stress"],
-            external_pressure=external_pressure,
-            system_idx=state.system_idx,
-        )
-        cell_momentum = cell_momentum + dt_2 * cell_force_val.unsqueeze(-1)
-
-        # Return updated state
-        state.positions = positions
-        state.momenta = momenta
-        state.forces = model_output["forces"]
-        state.energy = model_output["energy"]
-        state.cell_position = cell_position
-        state.cell_momentum = cell_momentum
-        state.cell_mass = cell_mass
-        return state
-
-    def npt_nose_hoover_init(
-        state: SimState | StateDict,
-        kT: torch.Tensor = kT,
-        t_tau: torch.Tensor | None = None,
-        b_tau: torch.Tensor | None = None,
-        seed: int | None = None,
-        **kwargs: Any,
-    ) -> NPTNoseHooverState:
-        """Initialize the NPT Nose-Hoover state.
-
-        This function initializes a state for NPT molecular dynamics with Nose-Hoover
-        chain thermostats for both temperature and pressure control. It sets up the
-        system with appropriate initial conditions including particle positions, momenta,
-        cell variables, and thermostat chains.
-=======
 
 def npt_nose_hoover_init(
     state: SimState | StateDict,
@@ -1434,7 +1306,6 @@
     **kwargs: Any,
 ) -> NPTNoseHooverState:
     """Initialize the NPT Nose-Hoover state.
->>>>>>> 69ee7962
 
     This function initializes a state for NPT molecular dynamics with Nose-Hoover
     chain thermostats for both temperature and pressure control. It sets up the
@@ -1478,18 +1349,10 @@
     """
     device, dtype = model.device, model.dtype
 
-<<<<<<< HEAD
-        # Initialize cell variables with proper system dimensions
-        cell_position = torch.zeros(n_systems, device=device, dtype=dtype)
-        cell_momentum = torch.zeros(
-            n_systems, 1, device=device, dtype=dtype
-        )  # [n_systems, 1] for compatibility with half_step
-=======
     # Initialize the NPT Nose-Hoover state
     # Thermostat relaxation time
     if t_tau is None:
         t_tau = 100 * dt
->>>>>>> 69ee7962
 
     # Barostat relaxation time
     if b_tau is None:
@@ -1506,87 +1369,14 @@
     if not isinstance(state, SimState):
         state = SimState(**state)
 
-<<<<<<< HEAD
-        # Calculate cell kinetic energy (per system for proper batching)
-        # For cell variables, each system has 1 DOF, so KE = p^2/(2m) for each system
-        KE_cell = (cell_momentum.squeeze(-1) ** 2) / (2 * cell_mass)  # [n_systems]
-
-        # Ensure reference_cell has proper system dimensions
-        if state.cell.ndim == 2:
-            # Single cell matrix - expand to batch dimension
-            reference_cell = state.cell.unsqueeze(0).expand(n_systems, -1, -1).clone()
-        else:
-            # Already has batch dimension
-            reference_cell = state.cell.clone()
-
-        # Handle scalar cell input
-        if (torch.is_tensor(state.cell) and state.cell.ndim == 0) or isinstance(
-            state.cell, int | float
-        ):
-            cell_matrix = torch.eye(dim, device=device, dtype=dtype) * state.cell
-            reference_cell = cell_matrix.unsqueeze(0).expand(n_systems, -1, -1).clone()
-            state.cell = reference_cell
-
-        # Get model output
-        model_output = model(state)
-        forces = model_output["forces"]
-        energy = model_output["energy"]
-
-        # Initialize momenta first to calculate kinetic energies
-        momenta = kwargs.get(
-            "momenta",
-            calculate_momenta(state.positions, state.masses, state.system_idx, kT, seed),
-        )
-
-        # Calculate thermostat degrees of freedom and kinetic energy per system
-        thermostat_dof = n_atoms_per_system * dim  # n_atoms * n_dimensions per system
-        KE_thermostat = calc_kinetic_energy(
-            masses=state.masses, momenta=momenta, system_idx=state.system_idx
-        )
-
-        # Initialize thermostat (batched per system with DOF = n_atoms * 3)
-        thermostat = thermostat_fns.initialize(thermostat_dof, KE_thermostat, kT)
-
-        # Initialize barostat (batched per system with DOF = 1)
-        barostat_dof = torch.ones(n_systems, device=device, dtype=dtype)
-        barostat = barostat_fns.initialize(barostat_dof, KE_cell, kT)
-
-        # Create and return initial state
-        return NPTNoseHooverState(
-            positions=state.positions,
-            momenta=momenta,
-            energy=energy,
-            forces=forces,
-            masses=state.masses,
-            atomic_numbers=atomic_numbers,
-            cell=state.cell,
-            pbc=state.pbc,
-            system_idx=state.system_idx,
-            reference_cell=reference_cell,
-            cell_position=cell_position,
-            cell_momentum=cell_momentum,
-            cell_mass=cell_mass,
-            barostat=barostat,
-            thermostat=thermostat,
-            barostat_fns=barostat_fns,
-            thermostat_fns=thermostat_fns,
-        )
-
-    def npt_nose_hoover_update(
-        state: NPTNoseHooverState,
-        dt: torch.Tensor = dt,
-        kT: torch.Tensor = kT,
-        external_pressure: torch.Tensor = external_pressure,
-    ) -> NPTNoseHooverState:
-        """Perform a complete NPT integration step with Nose-Hoover chain thermostats.
-=======
     _n_particles, dim = state.positions.shape
     n_systems = state.n_systems
     atomic_numbers = kwargs.get("atomic_numbers", state.atomic_numbers)
 
     # Initialize cell variables with proper system dimensions
+    # cell_momentum: [n_systems, 1] for compatibility with half_step
     cell_position = torch.zeros(n_systems, device=device, dtype=dtype)
-    cell_momentum = torch.zeros(n_systems, device=device, dtype=dtype)
+    cell_momentum = torch.zeros(n_systems, 1, device=device, dtype=dtype)
 
     # Convert kT to tensor if it's not already one
     if not isinstance(kT, torch.Tensor):
@@ -1601,13 +1391,20 @@
     cell_mass = cell_mass.to(device=device, dtype=dtype)
 
     # Calculate cell kinetic energy (using first system for initialization)
-    KE_cell = ts.calc_kinetic_energy(masses=cell_mass[:1], momenta=cell_momentum[:1])
->>>>>>> 69ee7962
+    dof_barostat = torch.ones(n_systems, device=device, dtype=dtype)
+    KE_cell = (cell_momentum.squeeze(-1) ** 2) / (2 * cell_mass)
+
+    # Initialize momenta
+    momenta = kwargs.get(
+        "momenta",
+        calculate_momenta(state.positions, state.masses, state.system_idx, kT, seed),
+    )
 
     # Compute total DOF for thermostat initialization and a zero KE placeholder
     dof_per_system = torch.bincount(state.system_idx, minlength=n_systems) * dim
-    total_dof = int(dof_per_system.sum().item())
-    KE_zero = torch.tensor(0.0, device=device, dtype=dtype)
+    KE_thermostat = ts.calc_kinetic_energy(
+        masses=state.masses, momenta=momenta, system_idx=state.system_idx
+    )
 
     # Ensure reference_cell has proper system dimensions
     if state.cell.ndim == 2:
@@ -1617,29 +1414,6 @@
         # Already has batch dimension
         reference_cell = state.cell.clone()
 
-<<<<<<< HEAD
-        Returns:
-            NPTNoseHooverState: Updated state after complete integration step
-        """
-        # Unpack state variables for clarity
-        barostat = state.barostat
-        thermostat = state.thermostat
-
-        # Update mass parameters
-        state.barostat = state.barostat_fns.update_mass(barostat, kT)
-        state.thermostat = state.thermostat_fns.update_mass(thermostat, kT)
-        state = update_cell_mass(state, kT)
-
-        # First half step of thermostat chains
-        # For cell momenta, create system index mapping each cell momentum to its system
-        cell_system_idx = torch.arange(state.n_systems, device=state.device)
-        state.cell_momentum, state.barostat = state.barostat_fns.half_step(
-            state.cell_momentum, state.barostat, kT, cell_system_idx
-        )
-        state.momenta, state.thermostat = state.thermostat_fns.half_step(
-            state.momenta, state.thermostat, kT, state.system_idx
-        )
-=======
     # Handle scalar cell input
     if (torch.is_tensor(state.cell) and state.cell.ndim == 0) or isinstance(
         state.cell, int | float
@@ -1654,9 +1428,9 @@
     energy = model_output["energy"]
 
     # Create initial state
-    npt_state = NPTNoseHooverState(
+    return NPTNoseHooverState(
         positions=state.positions,
-        momenta=torch.zeros_like(state.positions),
+        momenta=momenta,
         energy=energy,
         forces=forces,
         masses=state.masses,
@@ -1668,43 +1442,12 @@
         cell_position=cell_position,
         cell_momentum=cell_momentum,
         cell_mass=cell_mass,
-        barostat=barostat_fns.initialize(1, KE_cell, kT),
-        thermostat=thermostat_fns.initialize(total_dof, KE_zero, kT),
+        barostat=barostat_fns.initialize(dof_barostat, KE_cell, kT),
+        thermostat=thermostat_fns.initialize(dof_per_system, KE_thermostat, kT),
         barostat_fns=barostat_fns,
         thermostat_fns=thermostat_fns,
     )
->>>>>>> 69ee7962
-
-    # Initialize momenta
-    momenta = kwargs.get(
-        "momenta",
-        calculate_momenta(
-            npt_state.positions, npt_state.masses, npt_state.system_idx, kT, seed
-        ),
-    )
-
-    # Initialize thermostat
-    npt_state.momenta = momenta
-
-<<<<<<< HEAD
-        KE_cell = (state.cell_momentum.squeeze(-1) ** 2) / (
-            2 * state.cell_mass
-        )  # [n_systems]
-        state.barostat.kinetic_energy = KE_cell
-
-        # Second half step of thermostat chains
-        state.momenta, state.thermostat = state.thermostat_fns.half_step(
-            state.momenta, state.thermostat, kT, state.system_idx
-        )
-        cell_system_idx = torch.arange(state.n_systems, device=state.device)
-        state.cell_momentum, state.barostat = state.barostat_fns.half_step(
-            state.cell_momentum, state.barostat, kT, cell_system_idx
-        )
-        return state
-=======
-    return npt_state
-
->>>>>>> 69ee7962
+
 
 def npt_nose_hoover_step(
     state: NPTNoseHooverState,
@@ -1745,11 +1488,12 @@
     state = _npt_nose_hoover_update_cell_mass(state, kT, device, dtype)
 
     # First half step of thermostat chains
+    cell_system_idx = torch.arange(state.n_systems, device=device)
     state.cell_momentum, state.barostat = state.barostat_fns.half_step(
-        state.cell_momentum, state.barostat, kT
+        state.cell_momentum, state.barostat, kT, cell_system_idx
     )
     state.momenta, state.thermostat = state.thermostat_fns.half_step(
-        state.momenta, state.thermostat, kT
+        state.momenta, state.thermostat, kT, state.system_idx
     )
 
     # Perform inner NPT step
@@ -1761,15 +1505,15 @@
     )
     state.thermostat.kinetic_energy = KE
 
-    KE_cell = ts.calc_kinetic_energy(masses=state.cell_mass, momenta=state.cell_momentum)
+    KE_cell = (torch.square(state.cell_momentum.squeeze(-1))) / (2 * state.cell_mass)
     state.barostat.kinetic_energy = KE_cell
 
     # Second half step of thermostat chains
     state.momenta, state.thermostat = state.thermostat_fns.half_step(
-        state.momenta, state.thermostat, kT
+        state.momenta, state.thermostat, kT, state.system_idx
     )
     state.cell_momentum, state.barostat = state.barostat_fns.half_step(
-        state.cell_momentum, state.barostat, kT
+        state.cell_momentum, state.barostat, kT, cell_system_idx
     )
     return state
 
@@ -1791,14 +1535,14 @@
     chain_energy = torch.zeros_like(e_tot)
 
     # First chain element with DOF weighting
-    ke_0 = chain.momenta[:, 0] ** 2 / (2 * chain.masses[:, 0])
+    ke_0 = torch.square(chain.momenta[:, 0]) / (2 * chain.masses[:, 0])
     pe_0 = dof * kT * chain.positions[:, 0]
 
     chain_energy += ke_0 + pe_0
 
     # Remaining chain elements
     for i in range(1, chain.positions.shape[1]):
-        ke = chain.momenta[:, i] ** 2 / (2 * chain.masses[:, i])
+        ke = torch.square(chain.momenta[:, i]) / (2 * chain.masses[:, i])
         pe = kT * chain.positions[:, i]
         chain_energy += ke + pe
 
@@ -1817,7 +1561,7 @@
     NPT simulations.
 
     The conserved quantity includes:
-    - Potential energy of the system
+    - Potential energy of the systems
     - Kinetic energy of the particles
     - Energy contributions from thermostat chains (per system)
     - Energy contributions from barostat chains (per system)
@@ -1850,65 +1594,10 @@
     dof_per_system = n_atoms_per_system * state.positions.shape[-1]  # n_atoms * n_dim
 
     # Initialize total energy with PE + KE
-<<<<<<< HEAD
     e_tot = e_pot + e_kin_per_system
 
     # Add thermostat chain contributions (batched per system, DOF = n_atoms * 3)
     e_tot += _compute_chain_energy(state.thermostat, kT, e_tot, dof_per_system)
-=======
-    if isinstance(e_pot, torch.Tensor) and e_pot.ndim > 0:
-        e_tot = e_pot + e_kin_per_system  # [n_systems]
-    else:
-        e_tot = e_pot + e_kin_per_system  # [n_systems]
-
-    # Add thermostat chain contributions
-    # Note: These are global thermostat variables, so we add them to each system
-    # Start thermostat_energy as a tensor with the right shape
-    thermostat_energy = torch.zeros_like(e_tot)
-    thermostat_energy += torch.square(state.thermostat.momenta[0]) / (
-        2 * state.thermostat.masses[0]
-    )
-
-    # Ensure kT can broadcast properly with DOF_per_system
-    if isinstance(kT, torch.Tensor) and kT.ndim == 0:
-        # Scalar kT - expand to match DOF_per_system shape
-        kT_expanded = kT.expand_as(DOF_per_system)
-    else:
-        kT_expanded = kT
-
-    thermostat_energy += DOF_per_system * kT_expanded * state.thermostat.positions[0]
-
-    # Add remaining thermostat terms
-    for pos, momentum, mass in zip(
-        state.thermostat.positions[1:],
-        state.thermostat.momenta[1:],
-        state.thermostat.masses[1:],
-        strict=True,
-    ):
-        if isinstance(kT, torch.Tensor) and kT.ndim == 0:
-            # Scalar kT case
-            thermostat_energy += torch.square(momentum) / (2 * mass) + kT * pos
-        else:
-            # Batched kT case
-            thermostat_energy += torch.square(momentum) / (2 * mass) + kT_expanded * pos
-
-    e_tot = e_tot + thermostat_energy
-
-    # Add barostat chain contributions
-    barostat_energy = torch.zeros_like(e_tot)
-    for pos, momentum, mass in zip(
-        state.barostat.positions,
-        state.barostat.momenta,
-        state.barostat.masses,
-        strict=True,
-    ):
-        if isinstance(kT, torch.Tensor) and kT.ndim == 0:
-            # Scalar kT case
-            barostat_energy += torch.square(momentum) / (2 * mass) + kT * pos
-        else:
-            # Batched kT case
-            barostat_energy += torch.square(momentum) / (2 * mass) + kT_expanded * pos
->>>>>>> 69ee7962
 
     # Add barostat chain contributions (batched per system, DOF = 1)
     barostat_dof = torch.ones_like(dof_per_system)  # 1 DOF per system for barostat
@@ -1916,15 +1605,10 @@
 
     # Add PV term and cell kinetic energy (both are per system)
     e_tot += external_pressure * volume
-<<<<<<< HEAD
-=======
-    e_tot += torch.square(state.cell_momentum) / (2 * state.cell_mass)
->>>>>>> 69ee7962
 
     # Ensure cell_momentum has the right shape [n_systems]
-    cell_momentum = state.cell_momentum
-    cell_momentum = cell_momentum.squeeze()
-
-    e_tot += (cell_momentum**2) / (2 * state.cell_mass)
+    cell_momentum = state.cell_momentum.squeeze()
+
+    e_tot += torch.square(cell_momentum) / (2 * state.cell_mass)
 
     return e_tot