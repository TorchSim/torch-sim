"""Implementations of NPT integrators."""

from collections.abc import Callable
from dataclasses import dataclass
from typing import Any

import torch

import torch_sim as ts
from torch_sim.integrators.md import (
    MDState,
    NoseHooverChain,
    NoseHooverChainFns,
    calculate_momenta,
    construct_nose_hoover_chain,
)
from torch_sim.models.interface import ModelInterface
from torch_sim.state import SimState
from torch_sim.typing import StateDict


@dataclass(kw_only=True)
class NPTLangevinState(MDState):
    """State information for an NPT system with Langevin dynamics.

    This class represents the complete state of a molecular system being integrated
    in the NPT (constant particle number, pressure, temperature) ensemble using
    Langevin dynamics. In addition to particle positions and momenta, it tracks
    cell dimensions and their dynamics for volume fluctuations.

    Attributes:
        positions (torch.Tensor): Particle positions [n_particles, n_dim]
        velocities (torch.Tensor): Particle velocities [n_particles, n_dim]
        energy (torch.Tensor): Energy of the system [n_systems]
        forces (torch.Tensor): Forces on particles [n_particles, n_dim]
        masses (torch.Tensor): Particle masses [n_particles]
        cell (torch.Tensor): Simulation cell matrix [n_systems, n_dim, n_dim]
        pbc (bool): Whether to use periodic boundary conditions
        system_idx (torch.Tensor): System indices [n_particles]
        atomic_numbers (torch.Tensor): Atomic numbers [n_particles]
        stress (torch.Tensor): Stress tensor [n_systems, n_dim, n_dim]
        reference_cell (torch.Tensor): Original cell vectors used as reference for
            scaling [n_systems, n_dim, n_dim]
        cell_positions (torch.Tensor): Cell positions [n_systems, n_dim, n_dim]
        cell_velocities (torch.Tensor): Cell velocities [n_systems, n_dim, n_dim]
        cell_masses (torch.Tensor): Masses associated with the cell degrees of freedom
            shape [n_systems]

    Properties:
        momenta (torch.Tensor): Particle momenta calculated as velocities*masses
            with shape [n_particles, n_dimensions]
        n_systems (int): Number of independent systems in the batch
        device (torch.device): Device on which tensors are stored
        dtype (torch.dtype): Data type of tensors
    """

    # System state variables
    energy: torch.Tensor
    forces: torch.Tensor
    stress: torch.Tensor

    alpha: torch.Tensor
    cell_alpha: torch.Tensor
    b_tau: torch.Tensor

    # Cell variables
    reference_cell: torch.Tensor
    cell_positions: torch.Tensor
    cell_velocities: torch.Tensor
    cell_masses: torch.Tensor

    _system_attributes = MDState._system_attributes | {  # noqa: SLF001
        "stress",
        "cell_positions",
        "cell_velocities",
        "cell_masses",
        "reference_cell",
        "alpha",
        "cell_alpha",
        "b_tau",
    }


def _npt_langevin_beta(
    state: NPTLangevinState,
    kT: torch.Tensor,
    dt: torch.Tensor,
) -> torch.Tensor:
    """Calculate random noise term for particle Langevin dynamics.

    This function generates the stochastic force term for the Langevin thermostat
    according to the fluctuation-dissipation theorem, ensuring proper thermal
    sampling at the target temperature.

    Args:
        state (NPTLangevinState): Current NPT state
        alpha (torch.Tensor): Friction coefficient, either scalar or
            shape [n_systems]
        kT (torch.Tensor): Temperature in energy units, either scalar or
            shape [n_systems]
        dt (torch.Tensor): Integration timestep, either scalar or shape [n_systems]

    Returns:
        torch.Tensor: Random noise term for force calculation [n_particles, n_dim]
    """
    # Generate system-specific noise with correct shape
    noise = torch.randn_like(state.momenta)

    # Calculate the thermal noise amplitude by system
    batch_kT = kT
    if kT.ndim == 0:
        batch_kT = kT.expand(state.n_systems)

    # Map system kT to atoms
    atom_kT = batch_kT[state.system_idx]

    # Calculate the prefactor for each atom
    # The standard deviation should be sqrt(2*alpha*kB*T*dt)
    prefactor = torch.sqrt(2 * state.alpha * atom_kT * dt)

    return prefactor.unsqueeze(-1) * noise


def _npt_langevin_cell_beta(
    state: NPTLangevinState,
    kT: torch.Tensor,
    dt: torch.Tensor,
) -> torch.Tensor:
    """Generate random noise for cell fluctuations in NPT dynamics.

    This function creates properly scaled random noise for cell dynamics in NPT
    simulations, following the fluctuation-dissipation theorem to ensure correct
    thermal sampling of cell degrees of freedom.

    Args:
        state (NPTLangevinState): Current NPT state
        cell_alpha (torch.Tensor): Cell friction coefficient, either scalar or
            with shape [n_systems]
        kT (torch.Tensor): System temperature in energy units, either scalar or
            with shape [n_systems]
        dt (torch.Tensor): Integration timestep, either scalar or shape [n_systems]
        device (torch.device): Device for tensor operations
        dtype (torch.dtype): Data type for tensor operations

    Returns:
        torch.Tensor: Scaled random noise for cell dynamics with shape
            [n_systems, n_dimensions, n_dimensions]
    """
    # Generate standard normal distribution (zero mean, unit variance)
    noise = torch.randn_like(state.cell_positions, device=state.device, dtype=state.dtype)

    if kT.ndim == 0:
        kT = kT.expand(state.n_systems)

    # Reshape for broadcasting
    cell_alpha_expanded = state.cell_alpha.view(-1, 1, 1)  # shape: (n_systems, 1, 1)
    kT = kT.view(-1, 1, 1)  # shape: (n_systems, 1, 1)
    dt = dt.expand(state.n_systems).view(-1, 1, 1) if dt.ndim == 0 else dt.view(-1, 1, 1)

    # Scale to satisfy the fluctuation-dissipation theorem
    # The standard deviation should be sqrt(2*alpha*kB*T*dt)
    scaling_factor = torch.sqrt(2.0 * cell_alpha_expanded * kT * dt)

    return scaling_factor * noise


def _npt_langevin_cell_position_step(
    state: NPTLangevinState,
    dt: torch.Tensor,
    pressure_force: torch.Tensor,
    kT: torch.Tensor,
) -> NPTLangevinState:
    """Update the cell position in NPT dynamics.

    This function updates the cell position (effectively the volume) in NPT dynamics
    using the current cell velocities, pressure forces, and thermal noise. It
    implements the position update part of the Langevin barostat algorithm.

    Args:
        state (NPTLangevinState): Current NPT state
        dt (torch.Tensor): Integration timestep, either scalar or shape [n_systems]
        pressure_force (torch.Tensor): Pressure force for barostat
            [n_systems, n_dim, n_dim]
        kT (torch.Tensor): Target temperature in energy units, either scalar or
            with shape [n_systems]
        cell_alpha (torch.Tensor): Cell friction coefficient, either scalar or
            with shape [n_systems]

    Returns:
        NPTLangevinState: Updated state with new cell positions
    """
    # Calculate effective mass term
    Q_2 = 2 * state.cell_masses.view(-1, 1, 1)  # shape: (n_systems, 1, 1)

    # Ensure parameters have batch dimension
    if dt.ndim == 0:
        dt = dt.expand(state.n_systems)

    # Reshape for broadcasting
    dt_expanded = dt.view(-1, 1, 1)
    cell_alpha_expanded = state.cell_alpha.view(-1, 1, 1)

    # Calculate damping factor for cell position update
    cell_b = 1 / (1 + ((cell_alpha_expanded * dt_expanded) / Q_2))

    # Deterministic velocity contribution
    c_1 = cell_b * dt_expanded * state.cell_velocities

    # Force contribution
    c_2 = cell_b * dt_expanded * dt_expanded * pressure_force / Q_2

    # Random noise contribution (thermal fluctuations)
    c_3 = cell_b * dt_expanded * _npt_langevin_cell_beta(state, kT, dt) / Q_2

    # Update cell positions with all contributions
    state.cell_positions = state.cell_positions + c_1 + c_2 + c_3
    return state


def _npt_langevin_cell_velocity_step(
    state: NPTLangevinState,
    F_p_n: torch.Tensor,
    dt: torch.Tensor,
    pressure_force: torch.Tensor,
    kT: torch.Tensor,
) -> NPTLangevinState:
    """Update the cell velocities in NPT dynamics.

    This function updates the cell velocities using a Langevin-type integrator,
    accounting for both deterministic forces from pressure differences and
    stochastic thermal noise. It implements the velocity update part of the
    Langevin barostat algorithm.

    Args:
        state (NPTLangevinState): Current NPT state
        F_p_n (torch.Tensor): Initial pressure force with shape
            [n_systems, n_dimensions, n_dimensions]
        dt (torch.Tensor): Integration timestep, either scalar or shape [n_systems]
        pressure_force (torch.Tensor): Final pressure force
            shape [n_systems, n_dim, n_dim]
        cell_alpha (torch.Tensor): Cell friction coefficient, either scalar or
            shape [n_systems]
        kT (torch.Tensor): Temperature in energy units, either scalar or
            shape [n_systems]

    Returns:
        NPTLangevinState: Updated state with new cell velocities
    """
    # Ensure parameters have batch dimension
    if dt.ndim == 0:
        dt = dt.expand(state.n_systems)
    if kT.ndim == 0:
        kT = kT.expand(state.n_systems)

    # Reshape for broadcasting - need to maintain 3x3 dimensions
    dt_expanded = dt.view(-1, 1, 1)  # shape: (n_systems, 1, 1)
    cell_alpha_expanded = state.cell_alpha.view(-1, 1, 1)  # shape: (n_systems, 1, 1)

    # Calculate cell masses per system - reshape to match 3x3 cell matrices
    cell_masses_expanded = state.cell_masses.view(-1, 1, 1)  # shape: (n_systems, 1, 1)

    # These factors come from the Langevin integration scheme
    a = (1 - (cell_alpha_expanded * dt_expanded) / cell_masses_expanded) / (
        1 + (cell_alpha_expanded * dt_expanded) / cell_masses_expanded
    )
    b = 1 / (1 + (cell_alpha_expanded * dt_expanded) / cell_masses_expanded)

    # Calculate the three terms for velocity update
    # a will broadcast from (n_systems, 1, 1) to (n_systems, 3, 3)
    c_1 = a * state.cell_velocities  # Damped old velocity

    # Force contribution (average of initial and final forces)
    c_2 = dt_expanded * ((a * F_p_n) + pressure_force) / (2 * cell_masses_expanded)

    # Generate system-specific cell noise with correct shape (n_systems, 3, 3)
    cell_noise = torch.randn_like(state.cell_velocities)

    # Calculate thermal noise amplitude
    noise_prefactor = torch.sqrt(
        2 * cell_alpha_expanded * kT.view(-1, 1, 1) * dt_expanded
    )
    noise_term = noise_prefactor * cell_noise / torch.sqrt(cell_masses_expanded)

    # Random noise contribution
    c_3 = b * noise_term

    # Update velocities with all contributions
    state.cell_velocities = c_1 + c_2 + c_3
    return state


def _npt_langevin_position_step(
    state: NPTLangevinState,
    L_n: torch.Tensor,  # This should be shape (n_systems,)
    dt: torch.Tensor,
    kT: torch.Tensor,
) -> NPTLangevinState:
    """Update the particle positions in NPT dynamics.

    This function updates particle positions accounting for both the changing
    cell dimensions and the particle velocities/forces. It handles the scaling
    of positions due to volume changes as well as the normal position updates
    from velocities.

    Args:
        state (NPTLangevinState): Current NPT state
        L_n (torch.Tensor): Previous cell length scale with shape [n_systems]
        dt: Integration timestep, either scalar or with shape [n_systems]
        kT (torch.Tensor): Target temperature in energy units, either scalar or
            with shape [n_systems]
        alpha (torch.Tensor | None): Friction coefficient, either scalar or with
            shape [n_systems].

    Returns:
        NPTLangevinState: Updated state with new positions
    """
    # Calculate effective mass term by system
    # Map masses to have batch dimension
    M_2 = 2 * state.masses.unsqueeze(-1)  # shape: (n_atoms, 1)

    # Calculate new cell length scale (cube root of volume for isotropic scaling)
    L_n_new = torch.pow(
        state.cell_positions.reshape(state.n_systems, -1)[:, 0], 1 / 3
    )  # shape: (n_systems,)

    # Map system-specific L_n and L_n_new to atom-level using system indices
    # Make sure L_n is the right shape (n_systems,) before indexing
    if L_n.ndim != 1 or L_n.shape[0] != state.n_systems:
        # If L_n has wrong shape, calculate it again to ensure correct shape
        L_n = torch.pow(state.cell_positions.reshape(state.n_systems, -1)[:, 0], 1 / 3)

    # Map system-specific values to atoms using system indices
    L_n_atoms = L_n[state.system_idx]  # shape: (n_atoms,)
    L_n_new_atoms = L_n_new[state.system_idx]  # shape: (n_atoms,)

    # Calculate damping factor
    alpha_atoms = state.alpha[state.system_idx]
    dt_atoms = dt
    if dt.ndim > 0:
        dt_atoms = dt[state.system_idx]

    b = 1 / (1 + ((alpha_atoms * dt_atoms) / (2 * state.masses)))

    # Scale positions due to cell volume change
    c_1 = (L_n_new_atoms / L_n_atoms).unsqueeze(-1) * state.positions

    # Time step factor with average length scale
    c_2 = (2 * L_n_new_atoms / (L_n_new_atoms + L_n_atoms)) * b * dt_atoms

    # Generate atom-specific noise
    noise = torch.randn_like(state.momenta)
    batch_kT = kT
    if kT.ndim == 0:
        batch_kT = kT.expand(state.n_systems)
    atom_kT = batch_kT[state.system_idx]

    # Calculate noise prefactor according to fluctuation-dissipation theorem
    noise_prefactor = torch.sqrt(2 * alpha_atoms * atom_kT * dt_atoms)
    noise_term = noise_prefactor.unsqueeze(-1) * noise

    # Velocity and force contributions with random noise
    c_3 = (
        state.velocities + dt_atoms.unsqueeze(-1) * state.forces / M_2 + noise_term / M_2
    )

    # Update positions with all contributions
    state.positions = c_1 + c_2.unsqueeze(-1) * c_3

    # Apply periodic boundary conditions if needed
    if state.pbc:
        state.positions = ts.transforms.pbc_wrap_batched(
            state.positions, state.cell, state.system_idx
        )

    return state


def _npt_langevin_velocity_step(
    state: NPTLangevinState,
    forces: torch.Tensor,
    dt: torch.Tensor,
    kT: torch.Tensor,
) -> NPTLangevinState:
    """Update the particle velocities in NPT dynamics.

    This function updates particle velocities using a Langevin-type integrator,
    accounting for both deterministic forces and stochastic thermal noise.
    It implements the velocity update part of the Langevin thermostat algorithm.

    Args:
        state (NPTLangevinState): Current NPT state
        forces: Forces on particles
        dt: Integration timestep, either scalar or with shape [n_systems]
        kT: Target temperature in energy units, either scalar or
            with shape [n_systems]
        alpha (torch.Tensor | None): Friction coefficient, either scalar or with
            shape [n_systems].

    Returns:
        NPTLangevinState: Updated state with new velocities
    """
    # Calculate denominator for update equations
    M_2 = 2 * state.masses  # shape: (n_atoms, 1)

    # Map batch parameters to atom level
    alpha_atoms = state.alpha[state.system_idx]
    dt_atoms = dt
    if dt.ndim > 0:
        dt_atoms = dt[state.system_idx]

    # Calculate damping factors for Langevin integration
    a = (1 - (alpha_atoms * dt_atoms) / M_2) / (1 + (alpha_atoms * dt_atoms) / M_2)
    a = a.unsqueeze(-1)
    b = 1 / (1 + (alpha_atoms * dt_atoms) / M_2).unsqueeze(-1)

    # Velocity contribution with damping
    c_1 = a * state.velocities

    # Force contribution (average of initial and final forces)
    c_2 = dt_atoms.unsqueeze(-1) * ((a * forces) + state.forces) / M_2.unsqueeze(-1)

    # Generate atom-specific noise
    noise = torch.randn_like(state.momenta)
    batch_kT = kT
    if kT.ndim == 0:
        batch_kT = kT.expand(state.n_systems)
    atom_kT = batch_kT[state.system_idx]

    # Calculate noise prefactor according to fluctuation-dissipation theorem
    noise_prefactor = torch.sqrt(2 * alpha_atoms * atom_kT * dt_atoms)
    noise_term = noise_prefactor.unsqueeze(-1) * noise

    # Random noise contribution
    c_3 = b * noise_term / state.masses.unsqueeze(-1)

    # Update momenta (velocities * masses) with all contributions
    new_velocities = c_1 + c_2 + c_3
    state.momenta = new_velocities * state.masses.unsqueeze(-1)
    return state


def _compute_cell_force(
    state: NPTLangevinState,
    external_pressure: torch.Tensor,
    kT: torch.Tensor,
) -> torch.Tensor:
    """Compute forces on the cell for NPT dynamics.

    This function calculates the forces acting on the simulation cell
    based on the difference between internal stress and external pressure,
    plus a kinetic contribution. These forces drive the volume changes
    needed to maintain constant pressure.

    Args:
        state (NPTLangevinState): Current NPT state
        external_pressure (torch.Tensor): Target external pressure, either scalar or
            tensor with shape [n_systems, n_dimensions, n_dimensions]
        kT (torch.Tensor): Temperature in energy units, either scalar or
            shape [n_systems]

    Returns:
        torch.Tensor: Force acting on the cell [n_systems, n_dim, n_dim]
    """
    # Convert external_pressure to tensor if it's not already one
    if not isinstance(external_pressure, torch.Tensor):
        external_pressure = torch.tensor(
            external_pressure, device=state.device, dtype=state.dtype
        )

    # Convert kT to tensor if it's not already one
    if not isinstance(kT, torch.Tensor):
        kT = torch.tensor(kT, device=state.device, dtype=state.dtype)

    # Get current volumes for each batch
    volumes = torch.linalg.det(state.cell)  # shape: (n_systems,)

    # Reshape for broadcasting
    volumes = volumes.view(-1, 1, 1)  # shape: (n_systems, 1, 1)

    # Create pressure tensor (diagonal with external pressure)
    if external_pressure.ndim == 0:
        # Scalar pressure - create diagonal pressure tensors for each batch
        pressure_tensor = external_pressure * torch.eye(
            3, device=state.device, dtype=state.dtype
        )
        pressure_tensor = pressure_tensor.unsqueeze(0).expand(state.n_systems, -1, -1)
    else:
        # Already a tensor with shape compatible with n_systems
        pressure_tensor = external_pressure

    # Calculate virials from stress and external pressure
    # Internal stress is negative of virial tensor divided by volume
    virial = -volumes * (state.stress + pressure_tensor)

    # Add kinetic contribution (kT * Identity)
    batch_kT = kT
    if kT.ndim == 0:
        batch_kT = kT.expand(state.n_systems)

    e_kin_per_atom = batch_kT.view(-1, 1, 1) * torch.eye(
        3, device=state.device, dtype=state.dtype
    ).unsqueeze(0)

    # Correct implementation with scaling by n_atoms_per_system
    return virial + e_kin_per_atom * state.n_atoms_per_system.view(-1, 1, 1)


def npt_langevin_init(
    state: SimState | StateDict,
    model: ModelInterface,
    *,
    kT: float | torch.Tensor,
    dt: float | torch.Tensor,
    alpha: float | torch.Tensor | None = None,
    cell_alpha: float | torch.Tensor | None = None,
    b_tau: float | torch.Tensor | None = None,
    seed: int | None = None,
    **_kwargs: Any,
) -> NPTLangevinState:
    """Initialize an NPT Langevin state from input data.

    This function creates the initial state for NPT Langevin dynamics,
    setting up all necessary variables including particle velocities,
    cell parameters, and barostat variables. It computes initial forces
    and stress using the provided model.

    Args:
        model (ModelInterface): Neural network model that computes energies, forces,
            and stress. Must return a dict with 'energy', 'forces', and 'stress' keys.
        state (MDState | StateDict): Either a MDState object or a dictionary
            containing positions, masses, cell, pbc
        kT (torch.Tensor): Target temperature in energy units, either scalar or
            with shape [n_systems]
        dt (torch.Tensor): Integration timestep, either scalar or shape [n_systems]
        alpha (torch.Tensor, optional): Friction coefficient for particle Langevin
            thermostat, either scalar or shape [n_systems]. Defaults to 1/(100*dt).
        cell_alpha (torch.Tensor, optional): Friction coefficient for cell Langevin
            thermostat, either scalar or shape [n_systems]. Defaults to same as alpha.
        b_tau (torch.Tensor, optional): Barostat time constant controlling how quickly
            the system responds to pressure differences, either scalar or shape
            [n_systems]. Defaults to 1/(1000*dt).
        seed (int, optional): Random seed for reproducibility. Defaults to None.

    Returns:
        NPTLangevinState: Initialized state for NPT Langevin integration containing
            all required attributes for particle and cell dynamics

    Notes:
        - The model must provide stress tensor calculations for proper pressure coupling
    """
    device, dtype = model.device, model.dtype

    # Set default values if not provided
    if alpha is None:
        alpha = 1.0 / (100 * dt)  # Default friction based on timestep
    if cell_alpha is None:
        cell_alpha = alpha  # Use same friction for cell by default
    if b_tau is None:
        b_tau = 1 / (1000 * dt)  # Default barostat time constant

    # Convert all parameters to tensors with correct device and dtype
    alpha = torch.as_tensor(alpha, device=device, dtype=dtype)
    cell_alpha = torch.as_tensor(cell_alpha, device=device, dtype=dtype)
    b_tau = torch.as_tensor(b_tau, device=device, dtype=dtype)
    kT = torch.as_tensor(kT, device=device, dtype=dtype)
    dt = torch.as_tensor(dt, device=device, dtype=dtype)

    if alpha.ndim == 0:
        alpha = alpha.expand(state.n_systems)
    if cell_alpha.ndim == 0:
        cell_alpha = cell_alpha.expand(state.n_systems)
    if b_tau.ndim == 0:
        b_tau = b_tau.expand(state.n_systems)

    if not isinstance(state, SimState):
        state = SimState(**state)

    # Get model output to initialize forces and stress
    model_output = model(state)

    # Initialize momenta if not provided
    momenta = getattr(
        state,
        "momenta",
        calculate_momenta(state.positions, state.masses, state.system_idx, kT, seed),
    )

    # Initialize cell parameters
    reference_cell = state.cell.clone()

    # Calculate initial cell_positions (volume)
    cell_positions = (
        torch.linalg.det(state.cell).unsqueeze(-1).unsqueeze(-1)
    )  # shape: (n_systems, 1, 1)

    # Initialize cell velocities to zero
    cell_velocities = torch.zeros((state.n_systems, 3, 3), device=device, dtype=dtype)

    # Calculate cell masses based on system size and temperature
    # This follows standard NPT barostat mass scaling
    n_atoms_per_system = torch.bincount(state.system_idx)
    batch_kT = (
        kT.expand(state.n_systems)
        if isinstance(kT, torch.Tensor) and kT.ndim == 0
        else kT
    )
    cell_masses = (n_atoms_per_system + 1) * batch_kT * b_tau * b_tau

    # Create the initial state
    return NPTLangevinState(
        positions=state.positions,
        momenta=momenta,
        energy=model_output["energy"],
        forces=model_output["forces"],
        stress=model_output["stress"],
        masses=state.masses,
        cell=state.cell,
        pbc=state.pbc,
        system_idx=state.system_idx,
        atomic_numbers=state.atomic_numbers,
        alpha=alpha,
        b_tau=b_tau,
        reference_cell=reference_cell,
        cell_positions=cell_positions,
        cell_velocities=cell_velocities,
        cell_masses=cell_masses,
<<<<<<< HEAD
        constraints=state.constraints,
=======
        cell_alpha=cell_alpha,
>>>>>>> e0b33f11
    )


def npt_langevin_step(
    state: NPTLangevinState,
    model: ModelInterface,
    *,
    dt: torch.Tensor,
    kT: torch.Tensor,
    external_pressure: torch.Tensor,
) -> NPTLangevinState:
    """Perform one complete NPT Langevin dynamics integration step.

    This function implements a modified integration scheme for NPT dynamics,
    handling both atomic and cell updates with Langevin thermostats to maintain
    constant temperature and pressure. The integration scheme couples particle
    motion with cell volume fluctuations.

    Args:
        model (ModelInterface): Neural network model that computes energies, forces,
            and stress. Must return a dict with 'energy', 'forces', and 'stress' keys.
        state (NPTLangevinState): Current NPT state with particle and cell variables
        dt (torch.Tensor): Integration timestep, either scalar or shape [n_systems]
        kT (torch.Tensor): Target temperature in energy units, either scalar or
            shape [n_systems]
        external_pressure (torch.Tensor): Target external pressure, either scalar or
            tensor with shape [n_systems, n_dim, n_dim]
        alpha (torch.Tensor): Position friction coefficient, either scalar or
            shape [n_systems]
        cell_alpha (torch.Tensor): Cell friction coefficient, either scalar or
            shape [n_systems]
        b_tau (torch.Tensor): Barostat time constant, either scalar or shape [n_systems]

    Returns:
        NPTLangevinState: Updated NPT state after one timestep with new positions,
            velocities, cell parameters, forces, energy, and stress
    """
    device, dtype = model.device, model.dtype

    # Convert any scalar parameters to tensors with batch dimension if needed
    if isinstance(state.alpha, float):
        state.alpha = torch.tensor(state.alpha, device=device, dtype=dtype)
    if isinstance(kT, float):
        kT = torch.tensor(kT, device=device, dtype=dtype)
    if isinstance(state.cell_alpha, float):
        state.cell_alpha = torch.tensor(state.cell_alpha, device=device, dtype=dtype)
    if isinstance(dt, float):
        dt = torch.tensor(dt, device=device, dtype=dtype)

    # Make sure parameters have batch dimension if they're scalars
    batch_kT = kT.expand(state.n_systems) if kT.ndim == 0 else kT

    # Update barostat mass based on current temperature
    # This ensures proper coupling between system and barostat
    n_atoms_per_system = torch.bincount(state.system_idx)
    state.cell_masses = (n_atoms_per_system + 1) * batch_kT * torch.square(state.b_tau)

    # Compute model output for current state
    model_output = model(state)
    state.forces = model_output["forces"]
    state.stress = model_output["stress"]

    # Store initial values for integration
    forces = state.forces
    F_p_n = _compute_cell_force(state=state, external_pressure=external_pressure, kT=kT)
    L_n = torch.pow(
        state.cell_positions.reshape(state.n_systems, -1)[:, 0], 1 / 3
    )  # shape: (n_systems,)

    # Step 1: Update cell position
    state = _npt_langevin_cell_position_step(state, dt, F_p_n, kT)

    # Update cell (currently only isotropic fluctuations)
    dim = state.positions.shape[1]  # Usually 3 for 3D
    # V_0 and V are shape: (n_systems,)
    V_0 = torch.linalg.det(state.reference_cell)
    V = state.cell_positions.reshape(state.n_systems, -1)[:, 0]

    # Scale cell uniformly in all dimensions
    scaling = (V / V_0) ** (1.0 / dim)  # shape: (n_systems,)

    # Apply scaling to reference cell to get new cell
    new_cell = torch.zeros_like(state.cell)
    for sys_idx in range(state.n_systems):
        new_cell[sys_idx] = scaling[sys_idx] * state.reference_cell[sys_idx]

    state.cell = new_cell

    # Step 2: Update particle positions
    state = _npt_langevin_position_step(state, L_n, dt, kT)

    # Recompute model output after position updates
    model_output = model(state)
    state.energy = model_output["energy"]
    state.forces = model_output["forces"]
    state.stress = model_output["stress"]

    # Compute updated pressure force
    F_p_n_new = _compute_cell_force(
        state=state, external_pressure=external_pressure, kT=kT
    )

    # Step 3: Update cell velocities
    state = _npt_langevin_cell_velocity_step(state, F_p_n, dt, F_p_n_new, kT)

    # Step 4: Update particle velocities
    return _npt_langevin_velocity_step(state, forces, dt, kT)


@dataclass(kw_only=True)
class NPTNoseHooverState(MDState):
    """State information for an NPT system with Nose-Hoover chain thermostats.

    This class represents the complete state of a molecular system being integrated
    in the NPT (constant particle number, pressure, temperature) ensemble using
    Nose-Hoover chain thermostats for both temperature and pressure control.

    The cell dynamics are parameterized using a logarithmic coordinate system where
    cell_position = (1/d)ln(V/V_0), with V being the current volume, V_0 the reference
    volume, and d the spatial dimension. This ensures volume positivity and simplifies
    the equations of motion.

    Attributes:
        positions (torch.Tensor): Particle positions with shape [n_particles, n_dims]
        momenta (torch.Tensor): Particle momenta with shape [n_particles, n_dims]
        forces (torch.Tensor): Forces on particles with shape [n_particles, n_dims]
        masses (torch.Tensor): Particle masses with shape [n_particles]
        reference_cell (torch.Tensor): Reference simulation cell matrix with shape
            [n_systems, n_dimensions, n_dimensions]. Used to measure relative volume
            changes.
        cell_position (torch.Tensor): Logarithmic cell coordinate with shape [n_systems].
            Represents (1/d)ln(V/V_0) where V is current volume and V_0 is reference
            volume.
        cell_momentum (torch.Tensor): Cell momentum (velocity) conjugate to cell_position
            with shape [n_systems]. Controls volume changes.
        cell_mass (torch.Tensor): Mass parameter for cell dynamics with shape [n_systems].
            Controls coupling between volume fluctuations and pressure.
        barostat (NoseHooverChain): Chain thermostat coupled to cell dynamics for
            pressure control
        thermostat (NoseHooverChain): Chain thermostat coupled to particle dynamics
            for temperature control
        barostat_fns (NoseHooverChainFns): Functions for barostat chain updates
        thermostat_fns (NoseHooverChainFns): Functions for thermostat chain updates

    Properties:
        velocities (torch.Tensor): Particle velocities computed as momenta
            divided by masses. Shape: [n_particles, n_dimensions]
        current_cell (torch.Tensor): Current simulation cell matrix derived from
            cell_position. Shape: [n_systems, n_dimensions, n_dimensions]

    Notes:
        - The cell parameterization ensures volume positivity
        - Nose-Hoover chains provide deterministic control of T and P
        - Extended system approach conserves an extended Hamiltonian
        - Time-reversible when integrated with appropriate algorithms
        - All cell-related properties now support batch dimensions
    """

    # Cell variables - now with batch dimensions
    reference_cell: torch.Tensor  # [n_systems, 3, 3]
    cell_position: torch.Tensor  # [n_systems]
    cell_momentum: torch.Tensor  # [n_systems]
    cell_mass: torch.Tensor  # [n_systems]

    # Thermostat variables
    thermostat: NoseHooverChain
    thermostat_fns: NoseHooverChainFns

    # Barostat variables
    barostat: NoseHooverChain
    barostat_fns: NoseHooverChainFns

    _system_attributes = MDState._system_attributes | {  # noqa: SLF001
        "reference_cell",
        "cell_position",
        "cell_momentum",
        "cell_mass",
    }
    _global_attributes = MDState._global_attributes | {  # noqa: SLF001
        "thermostat",
        "barostat",
        "thermostat_fns",
        "barostat_fns",
    }

    @property
    def velocities(self) -> torch.Tensor:
        """Calculate particle velocities from momenta and masses.

        Returns:
            torch.Tensor: Particle velocities with shape [n_particles, n_dimensions]
        """
        return self.momenta / self.masses.unsqueeze(-1)

    @property
    def current_cell(self) -> torch.Tensor:
        """Calculate current simulation cell from cell position.

        The cell is computed from the reference cell and cell_position using:
        cell = (V/V_0)^(1/d) * reference_cell
        where V = V_0 * exp(d * cell_position)

        Returns:
            torch.Tensor: Current simulation cell matrix with shape
                [n_systems, n_dimensions, n_dimensions]
        """
        dim = self.positions.shape[1]
        V_0 = torch.det(self.reference_cell)  # [n_systems]
        V = V_0 * torch.exp(dim * self.cell_position)  # [n_systems]
        scale = (V / V_0) ** (1.0 / dim)  # [n_systems]
        # Expand scale to [n_systems, 1, 1] for broadcasting
        scale = scale.unsqueeze(-1).unsqueeze(-1)
        return scale * self.reference_cell

    def get_number_of_degrees_of_freedom(self) -> torch.Tensor:
        """Calculate degrees of freedom per system."""
        dof = super().get_number_of_degrees_of_freedom()
        return dof - 3  # Subtract 3 degrees of freedom for center of mass motion


def _npt_nose_hoover_cell_info(
    state: NPTNoseHooverState,
) -> tuple[torch.Tensor, Callable[[torch.Tensor], torch.Tensor]]:
    """Gets the current volume and a function to compute the cell from volume.

    This helper function computes the current system volume and returns a function
    that can compute the simulation cell for any given volume. This is useful for
    integration algorithms that need to update the cell based on volume changes.

    Args:
        state (NPTNoseHooverState): Current state of the NPT system

    Returns:
        tuple:
            - torch.Tensor: Current system volume with shape [n_systems]
            - callable: Function that takes a volume tensor [n_systems] and returns
                the corresponding cell matrix [n_systems, n_dimensions, n_dimensions]

    Notes:
        - Uses logarithmic cell coordinate parameterization
        - Volume changes are measured relative to reference cell
        - Cell scaling preserves shape while changing volume
        - Supports batched operations
    """
    dim = state.positions.shape[1]
    ref = state.reference_cell  # [n_systems, dim, dim]
    V_0 = torch.det(ref)  # [n_systems] - Reference volume
    V = V_0 * torch.exp(dim * state.cell_position)  # [n_systems] - Current volume

    def volume_to_cell(V: torch.Tensor) -> torch.Tensor:
        """Compute cell matrix for given volumes.

        Args:
            V (torch.Tensor): Volumes with shape [n_systems]

        Returns:
            torch.Tensor: Cell matrices with shape [n_systems, dim, dim]
        """
        scale = torch.pow(V / V_0, 1.0 / dim)  # [n_systems]
        # Expand scale to [n_systems, 1, 1] for broadcasting
        scale = scale.unsqueeze(-1).unsqueeze(-1)
        return scale * ref

    return V, volume_to_cell


def _npt_nose_hoover_update_cell_mass(
    state: NPTNoseHooverState,
    kT: torch.Tensor,
    device: torch.device,
    dtype: torch.dtype,
) -> NPTNoseHooverState:
    """Update the cell mass parameter in an NPT simulation.

    This function updates the mass parameter associated with cell volume fluctuations
    based on the current system size and target temperature. The cell mass controls
    how quickly the volume can change and is chosen to maintain stable pressure
    control.

    Args:
        state (NPTNoseHooverState): Current state of the NPT system
        kT (torch.Tensor): Target temperature in energy units, either scalar or
            shape [n_systems]
        device (torch.device): Device for tensor operations
        dtype (torch.dtype): Data type for tensor operations

    Returns:
        NPTNoseHooverState: Updated state with new cell mass

    Notes:
        - Cell mass scales with system size (N+1) and dimensionality
        - Larger cell mass gives slower but more stable volume fluctuations
        - Mass depends on barostat relaxation time (tau)
        - Supports batched operations
    """
    _n_particles, dim = state.positions.shape

    # Convert kT to tensor if it's not already one
    if not isinstance(kT, torch.Tensor):
        kT = torch.tensor(kT, device=device, dtype=dtype)

    # Handle both scalar and batched kT
    kT_system = kT.expand(state.n_systems) if kT.ndim == 0 else kT

    # Calculate cell masses for each system
    n_atoms_per_system = torch.bincount(state.system_idx, minlength=state.n_systems)
    cell_mass = (
        dim * (n_atoms_per_system + 1) * kT_system * torch.square(state.barostat.tau)
    )

    # Update state with new cell masses
    state.cell_mass = cell_mass.to(device=device, dtype=dtype)
    return state


def _npt_nose_hoover_sinhx_x(x: torch.Tensor) -> torch.Tensor:
    """Compute sinh(x)/x using Taylor series expansion near x=0.

    This function implements a Taylor series approximation of sinh(x)/x that is
    accurate near x=0. The series expansion is:
    sinh(x)/x = 1 + x²/6 + x⁴/120 + x⁶/5040 + x⁸/362880 + x¹⁰/39916800

    Args:
        x (torch.Tensor): Input tensor

    Returns:
        torch.Tensor: Approximation of sinh(x)/x

    Notes:
        - Uses 6 terms of Taylor series for good accuracy near x=0
        - Relative error < 1e-12 for |x| < 0.5
        - More efficient than direct sinh(x)/x computation for small x
        - Avoids division by zero at x=0

    Example:
        >>> x = torch.tensor([0.0, 0.1, 0.2])
        >>> y = sinhx_x(x)
        >>> print(y)  # tensor([1, 1.0017, 1.0067])
    """
    return (
        1
        + torch.pow(x, 2) / 6
        + torch.pow(x, 4) / 120
        + torch.pow(x, 6) / 5040
        + torch.pow(x, 8) / 362_880
        + torch.pow(x, 10) / 39_916_800
    )


def _npt_nose_hoover_exp_iL1(  # noqa: N802
    state: NPTNoseHooverState,
    velocities: torch.Tensor,
    cell_velocity: torch.Tensor,
    dt: torch.Tensor,
) -> torch.Tensor:
    """Apply the exp(iL1) operator for NPT dynamics position updates.

    This function implements the position update operator for NPT dynamics using
    a symplectic integration scheme. It accounts for both particle motion and
    cell scaling effects through the cell velocity, with optional periodic boundary
    conditions.

    The update follows the form:
    R_new = R + (exp(x) - 1)R + dt*V*exp(x/2)*sinh(x/2)/(x/2)
    where x = V_b * dt is the cell velocity term

    Args:
        state (NPTNoseHooverState): Current simulation state
        velocities (torch.Tensor): Particle velocities [n_particles, n_dimensions]
        cell_velocity (torch.Tensor): Cell velocity with shape [n_systems]
        dt (torch.Tensor): Integration timestep

    Returns:
        torch.Tensor: Updated particle positions with optional periodic wrapping

    Notes:
        - Uses Taylor series for sinh(x)/x near x=0 for numerical stability
        - Properly handles cell scaling through cell_velocity
        - Maintains time-reversibility of the integration scheme
        - Applies periodic boundary conditions if state.pbc is True
        - Supports batched operations with proper atom-to-system mapping
    """
    # Map system-level cell velocities to atom level using system indices
    cell_velocity_atoms = cell_velocity[state.system_idx]  # [n_atoms]

    # Compute cell velocity terms per atom
    x = cell_velocity_atoms * dt  # [n_atoms]
    x_2 = x / 2  # [n_atoms]

    # Compute sinh(x/2)/(x/2) using stable Taylor series
    sinh_term = _npt_nose_hoover_sinhx_x(x_2)  # [n_atoms]

    # Expand dimensions for broadcasting with positions [n_atoms, 3]
    x_expanded = x.unsqueeze(-1)  # [n_atoms, 1]
    x_2_expanded = x_2.unsqueeze(-1)  # [n_atoms, 1]
    sinh_expanded = sinh_term.unsqueeze(-1)  # [n_atoms, 1]

    # Compute position updates
    new_positions = (
        state.positions * (torch.exp(x_expanded) - 1)
        + dt * velocities * torch.exp(x_2_expanded) * sinh_expanded
    )
    new_positions = state.positions + new_positions

    # Apply periodic boundary conditions if needed
    if state.pbc:
        return ts.transforms.pbc_wrap_batched(
            new_positions, state.current_cell, state.system_idx
        )
    return new_positions


def _npt_nose_hoover_exp_iL2(  # noqa: N802
    state: NPTNoseHooverState,
    alpha: torch.Tensor,
    momenta: torch.Tensor,
    forces: torch.Tensor,
    cell_velocity: torch.Tensor,
    dt_2: torch.Tensor,
) -> torch.Tensor:
    """Apply the exp(iL2) operator for NPT dynamics momentum updates.

    This function implements the momentum update operator for NPT dynamics using
    a symplectic integration scheme. It accounts for both force terms and
    cell velocity scaling effects.

    The update follows the form:
    P_new = P*exp(-x) + dt/2 * F * exp(-x/2) * sinh(x/2)/(x/2)
    where x = alpha * V_b * dt/2

    Args:
        state (NPTNoseHooverState): Current simulation state for batch mapping
        alpha (torch.Tensor): Cell scaling parameter with shape [n_systems]
        momenta (torch.Tensor): Current particle momenta [n_particles, n_dimensions]
        forces (torch.Tensor): Forces on particles [n_particles, n_dimensions]
        cell_velocity (torch.Tensor): Cell velocity with shape [n_systems]
        dt_2 (torch.Tensor): Half timestep (dt/2)

    Returns:
        torch.Tensor: Updated particle momenta

    Notes:
        - Uses Taylor series for sinh(x)/x near x=0 for numerical stability
        - Properly handles cell velocity scaling effects
        - Maintains time-reversibility of the integration scheme
        - Part of the NPT integration algorithm
        - Supports batched operations with proper atom-to-system mapping
    """
    # Map system-level cell velocities to atom level using system indices
    cell_velocity_atoms = cell_velocity[state.system_idx]  # [n_atoms]

    # Compute scaling terms per atom
    alpha_atoms = alpha[state.system_idx]  # [n_atoms]
    x = alpha_atoms * cell_velocity_atoms * dt_2  # [n_atoms]
    x_2 = x / 2  # [n_atoms]

    # Compute sinh(x/2)/(x/2) using stable Taylor series
    sinh_term = _npt_nose_hoover_sinhx_x(x_2)  # [n_atoms]

    # Expand dimensions for broadcasting with momenta [n_atoms, 3]
    x_expanded = x.unsqueeze(-1)  # [n_atoms, 1]
    x_2_expanded = x_2.unsqueeze(-1)  # [n_atoms, 1]
    sinh_expanded = sinh_term.unsqueeze(-1)  # [n_atoms, 1]

    # Update momenta with both scaling and force terms
    return momenta * torch.exp(-x_expanded) + dt_2 * forces * sinh_expanded * torch.exp(
        -x_2_expanded
    )


def _npt_nose_hoover_compute_cell_force(
    alpha: torch.Tensor,
    volume: torch.Tensor,
    positions: torch.Tensor,
    momenta: torch.Tensor,
    masses: torch.Tensor,
    stress: torch.Tensor,
    external_pressure: torch.Tensor,
    system_idx: torch.Tensor,
) -> torch.Tensor:
    """Compute the force on the cell degree of freedom in NPT dynamics.

    This function calculates the force driving cell volume changes in NPT simulations.
    The force includes contributions from:
    1. Kinetic energy scaling (alpha * KE)
    2. Internal stress (from stress_fn)
    3. External pressure (P*V)

    Args:
        alpha (torch.Tensor): Cell scaling parameter
        volume (torch.Tensor): Current system volume with shape [n_systems]
        positions (torch.Tensor): Particle positions [n_particles, n_dimensions]
        momenta (torch.Tensor): Particle momenta [n_particles, n_dimensions]
        masses (torch.Tensor): Particle masses [n_particles]
        stress (torch.Tensor): Stress tensor [n_systems, n_dimensions, n_dimensions]
        external_pressure (torch.Tensor): Target external pressure
        system_idx (torch.Tensor): System indices for atoms [n_particles]

    Returns:
        torch.Tensor: Force on the cell degree of freedom with shape [n_systems]

    Notes:
        - Force drives volume changes to maintain target pressure
        - Includes both kinetic and potential contributions
        - Uses stress tensor for potential energy contribution
        - Properly handles periodic boundary conditions
        - Supports batched operations
    """
    _N, dim = positions.shape
    n_systems = len(volume)

    # Compute kinetic energy contribution per system
    # Split momenta and masses by system
    KE_per_system = torch.zeros(n_systems, device=positions.device, dtype=positions.dtype)
    for sys_idx in range(n_systems):
        system_mask = system_idx == sys_idx
        if system_mask.any():
            system_momenta = momenta[system_mask]
            system_masses = masses[system_mask]
            KE_per_system[sys_idx] = ts.calc_kinetic_energy(
                masses=system_masses, momenta=system_momenta
            )

    # Get stress tensor and compute trace per system
    # Handle stress tensor with batch dimension
    if stress.ndim == 3:
        internal_pressure = torch.diagonal(stress, dim1=-2, dim2=-1).sum(
            dim=-1
        )  # [n_systems]
    else:
        # Single system case - expand to batch dimension
        internal_pressure = torch.trace(stress).unsqueeze(0).expand(n_systems)

    # Compute force on cell coordinate per system
    # F = alpha * KE - dU/dV - P*V*d
    return (
        (alpha * KE_per_system)
        - (internal_pressure * volume)
        - (external_pressure * volume * dim)
    )


def _npt_nose_hoover_inner_step(
    state: NPTNoseHooverState,
    model: ModelInterface,
    dt: torch.Tensor,
    external_pressure: torch.Tensor,
) -> NPTNoseHooverState:
    """Perform one inner step of NPT integration using velocity Verlet algorithm.

    This function implements a single integration step for NPT dynamics, including:
    1. Cell momentum and particle momentum updates (half step)
    2. Position and cell position updates (full step)
    3. Force updates with new positions and cell
    4. Final momentum updates (half step)

    Args:
        model (ModelInterface): Model to compute forces and energies
        state (NPTNoseHooverState): Current system state
        dt (torch.Tensor): Integration timestep
        external_pressure (torch.Tensor): Target external pressure

    Returns:
        NPTNoseHooverState: Updated state after one integration step
    """
    # Get target pressure from kwargs or use default
    dt_2 = dt / 2

    # Unpack state variables for clarity
    positions = state.positions
    momenta = state.momenta
    masses = state.masses
    forces = state.forces
    cell_position = state.cell_position  # [n_systems]
    cell_momentum = state.cell_momentum  # [n_systems]
    cell_mass = state.cell_mass  # [n_systems]

    # Get current volume and cell function
    volume, volume_to_cell = _npt_nose_hoover_cell_info(state)
    cell = volume_to_cell(volume)

    # Get model output
    state.cell = cell
    model_output = model(state)

    # First half step: Update momenta
    n_atoms_per_system = torch.bincount(state.system_idx, minlength=state.n_systems)
    alpha = 1 + 1 / n_atoms_per_system  # [n_systems]

    cell_force_val = _npt_nose_hoover_compute_cell_force(
        alpha=alpha,
        volume=volume,
        positions=positions,
        momenta=momenta,
        masses=masses,
        stress=model_output["stress"],
        external_pressure=external_pressure,
        system_idx=state.system_idx,
    )

    # Update cell momentum and particle momenta
    cell_momentum = cell_momentum + dt_2 * cell_force_val.unsqueeze(-1)
    cell_velocities = cell_momentum.squeeze(-1) / cell_mass
    momenta = _npt_nose_hoover_exp_iL2(
        state, alpha, momenta, forces, cell_velocities, dt_2
    )

    # Full step: Update positions
    cell_position = cell_position + cell_velocities * dt

    # Update state with new cell_position before calling functions that depend on it
    state.cell_position = cell_position

    # Get updated cell
    volume, volume_to_cell = _npt_nose_hoover_cell_info(state)
    cell = volume_to_cell(volume)

    # Update particle positions and forces
    positions = _npt_nose_hoover_exp_iL1(state, state.velocities, cell_velocities, dt)
    state.positions = positions
    state.cell = cell
    model_output = model(state)

    # Second half step: Update momenta
    momenta = _npt_nose_hoover_exp_iL2(
        state, alpha, momenta, model_output["forces"], cell_velocities, dt_2
    )
    cell_force_val = _npt_nose_hoover_compute_cell_force(
        alpha=alpha,
        volume=volume,
        positions=positions,
        momenta=momenta,
        masses=masses,
        stress=model_output["stress"],
        external_pressure=external_pressure,
        system_idx=state.system_idx,
    )
    cell_momentum = cell_momentum + dt_2 * cell_force_val.unsqueeze(-1)

    # Return updated state
    state.positions = positions
    state.momenta = momenta
    state.forces = model_output["forces"]
    state.energy = model_output["energy"]
    state.cell_position = cell_position
    state.cell_momentum = cell_momentum
    state.cell_mass = cell_mass
    return state


def npt_nose_hoover_init(
    state: SimState | StateDict,
    model: ModelInterface,
    *,
    kT: torch.Tensor,
    dt: torch.Tensor,
    chain_length: int = 3,
    chain_steps: int = 2,
    sy_steps: int = 3,
    t_tau: torch.Tensor | None = None,
    b_tau: torch.Tensor | None = None,
    seed: int | None = None,
    **kwargs: Any,
) -> NPTNoseHooverState:
    """Initialize the NPT Nose-Hoover state.

    This function initializes a state for NPT molecular dynamics with Nose-Hoover
    chain thermostats for both temperature and pressure control. It sets up the
    system with appropriate initial conditions including particle positions, momenta,
    cell variables, and thermostat chains.

    Args:
        model (ModelInterface): Model to compute forces and energies
        state: Initial system state as MDState or dict containing positions, masses,
            cell, and PBC information
        kT: Target temperature in energy units
        external_pressure: Target external pressure
        dt: Integration timestep
        chain_length: Length of Nose-Hoover chains. Defaults to 3.
        chain_steps: Chain integration substeps. Defaults to 2.
        sy_steps: Suzuki-Yoshida integration order. Defaults to 3.
        t_tau: Thermostat relaxation time. Controls how quickly temperature
            equilibrates. Defaults to 100*dt
        b_tau: Barostat relaxation time. Controls how quickly pressure equilibrates.
            Defaults to 1000*dt
        seed: Random seed for momenta initialization. Used for reproducible runs
        **kwargs: Additional state variables like atomic_numbers or
            pre-initialized momenta

    Returns:
        NPTNoseHooverState: Initialized state containing:
            - Particle positions, momenta, forces
            - Cell position, momentum and mass (all with batch dimensions)
            - Reference cell matrix (with batch dimensions)
            - Thermostat and barostat chain variables
            - System energy
            - Other state variables (masses, PBC, etc.)

    Notes:
        - Uses separate Nose-Hoover chains for temperature and pressure control
        - Cell mass is set based on system size and barostat relaxation time
        - Initial momenta are drawn from Maxwell-Boltzmann distribution if not
          provided
        - Cell dynamics use logarithmic coordinates for volume updates
        - All cell properties are properly initialized with batch dimensions
    """
    device, dtype = model.device, model.dtype

    # Initialize the NPT Nose-Hoover state
    # Thermostat relaxation time
    if t_tau is None:
        t_tau = 100 * dt

    # Barostat relaxation time
    if b_tau is None:
        b_tau = 1000 * dt

    # Setup thermostats with appropriate timescales
    barostat_fns = construct_nose_hoover_chain(
        dt, chain_length, chain_steps, sy_steps, b_tau
    )
    thermostat_fns = construct_nose_hoover_chain(
        dt, chain_length, chain_steps, sy_steps, t_tau
    )

    if not isinstance(state, SimState):
        state = SimState(**state)

    _n_particles, dim = state.positions.shape
    n_systems = state.n_systems
    atomic_numbers = kwargs.get("atomic_numbers", state.atomic_numbers)

    # Initialize cell variables with proper system dimensions
    # cell_momentum: [n_systems, 1] for compatibility with half_step
    cell_position = torch.zeros(n_systems, device=device, dtype=dtype)
    cell_momentum = torch.zeros(n_systems, 1, device=device, dtype=dtype)

    # Convert kT to tensor if it's not already one
    if not isinstance(kT, torch.Tensor):
        kT = torch.tensor(kT, device=device, dtype=dtype)

    # Handle both scalar and batched kT
    kT_system = kT.expand(n_systems) if kT.ndim == 0 else kT

    # Calculate cell masses for each system
    n_atoms_per_system = torch.bincount(state.system_idx, minlength=n_systems)
    cell_mass = dim * (n_atoms_per_system + 1) * kT_system * torch.square(b_tau)
    cell_mass = cell_mass.to(device=device, dtype=dtype)

    # Calculate cell kinetic energy (using first system for initialization)
    dof_barostat = torch.ones(n_systems, device=device, dtype=dtype)
    KE_cell = (cell_momentum.squeeze(-1) ** 2) / (2 * cell_mass)

    # Initialize momenta
    momenta = kwargs.get(
        "momenta",
        calculate_momenta(state.positions, state.masses, state.system_idx, kT, seed),
    )

    # Compute total DOF for thermostat initialization and a zero KE placeholder
    dof_per_system = torch.bincount(state.system_idx, minlength=n_systems) * dim
    KE_thermostat = ts.calc_kinetic_energy(
        masses=state.masses, momenta=momenta, system_idx=state.system_idx
    )

    # Ensure reference_cell has proper system dimensions
    if state.cell.ndim == 2:
        # Single cell matrix - expand to batch dimension
        reference_cell = state.cell.unsqueeze(0).expand(n_systems, -1, -1).clone()
    else:
        # Already has batch dimension
        reference_cell = state.cell.clone()

    # Handle scalar cell input
    if (torch.is_tensor(state.cell) and state.cell.ndim == 0) or isinstance(
        state.cell, int | float
    ):
        cell_matrix = torch.eye(dim, device=device, dtype=dtype) * state.cell
        reference_cell = cell_matrix.unsqueeze(0).expand(n_systems, -1, -1).clone()
        state.cell = reference_cell

    # Get model output
    model_output = model(state)
    forces = model_output["forces"]
    energy = model_output["energy"]

    # Create initial state
    return NPTNoseHooverState(
        positions=state.positions,
        momenta=momenta,
        energy=energy,
        forces=forces,
        masses=state.masses,
        atomic_numbers=atomic_numbers,
        cell=state.cell,
        pbc=state.pbc,
        system_idx=state.system_idx,
        reference_cell=reference_cell,
        cell_position=cell_position,
        cell_momentum=cell_momentum,
        cell_mass=cell_mass,
        barostat=barostat_fns.initialize(dof_barostat, KE_cell, kT),
        thermostat=thermostat_fns.initialize(dof_per_system, KE_thermostat, kT),
        barostat_fns=barostat_fns,
        thermostat_fns=thermostat_fns,
    )


def npt_nose_hoover_step(
    state: NPTNoseHooverState,
    model: ModelInterface,
    *,
    dt: torch.Tensor,
    kT: torch.Tensor,
    external_pressure: torch.Tensor,
) -> NPTNoseHooverState:
    """Perform a complete NPT integration step with Nose-Hoover chain thermostats.
    If the center of mass motion is removed initially, it remains removed throughout
    the simulation, so the degrees of freedom decreases by 3.

    This function performs a full NPT integration step including:
    1. Mass parameter updates for thermostats and cell
    2. Thermostat chain updates (half step)
    3. Inner NPT dynamics step
    4. Energy updates for thermostats
    5. Final thermostat chain updates (half step)

    Args:
        model (ModelInterface): Model to compute forces and energies
        state (NPTNoseHooverState): Current system state
        dt (torch.Tensor): Integration timestep
        kT (torch.Tensor): Target temperature
        external_pressure (torch.Tensor): Target external pressure

    Returns:
        NPTNoseHooverState: Updated state after complete integration step
    """
    device, dtype = model.device, model.dtype

    # Unpack state variables for clarity
    barostat = state.barostat
    thermostat = state.thermostat

    # Update mass parameters
    state.barostat = state.barostat_fns.update_mass(barostat, kT)
    state.thermostat = state.thermostat_fns.update_mass(thermostat, kT)
    state = _npt_nose_hoover_update_cell_mass(state, kT, device, dtype)

    # First half step of thermostat chains
    cell_system_idx = torch.arange(state.n_systems, device=device)
    state.cell_momentum, state.barostat = state.barostat_fns.half_step(
        state.cell_momentum, state.barostat, kT, cell_system_idx
    )
    state.momenta, state.thermostat = state.thermostat_fns.half_step(
        state.momenta, state.thermostat, kT, state.system_idx
    )

    # Perform inner NPT step
    state = _npt_nose_hoover_inner_step(state, model, dt, external_pressure)

    # Update kinetic energies for thermostats
    KE = ts.calc_kinetic_energy(
        masses=state.masses, momenta=state.momenta, system_idx=state.system_idx
    )
    state.thermostat.kinetic_energy = KE

    KE_cell = (torch.square(state.cell_momentum.squeeze(-1))) / (2 * state.cell_mass)
    state.barostat.kinetic_energy = KE_cell

    # Second half step of thermostat chains
    state.momenta, state.thermostat = state.thermostat_fns.half_step(
        state.momenta, state.thermostat, kT, state.system_idx
    )
    state.cell_momentum, state.barostat = state.barostat_fns.half_step(
        state.cell_momentum, state.barostat, kT, cell_system_idx
    )
    return state


def _compute_chain_energy(
    chain: NoseHooverChain, kT: torch.Tensor, e_tot: torch.Tensor, dof: torch.Tensor
) -> torch.Tensor:
    """Compute energy contribution from a Nose-Hoover chain.

    Args:
        chain: The Nose-Hoover chain state
        kT: Target temperature
        e_tot: Current total energy for broadcasting
        dof: Degrees of freedom (only used for first chain element)

    Returns:
        Total chain energy contribution
    """
    chain_energy = torch.zeros_like(e_tot)

    # First chain element with DOF weighting
    ke_0 = torch.square(chain.momenta[:, 0]) / (2 * chain.masses[:, 0])
    pe_0 = dof * kT * chain.positions[:, 0]

    chain_energy += ke_0 + pe_0

    # Remaining chain elements
    for i in range(1, chain.positions.shape[1]):
        ke = torch.square(chain.momenta[:, i]) / (2 * chain.masses[:, i])
        pe = kT * chain.positions[:, i]
        chain_energy += ke + pe

    return chain_energy


def npt_nose_hoover_invariant(
    state: NPTNoseHooverState,
    kT: torch.Tensor,
    external_pressure: torch.Tensor,
) -> torch.Tensor:
    """Computes the conserved quantity for NPT ensemble with Nose-Hoover thermostat.

    This function calculates the Hamiltonian of the extended NPT dynamics, which should
    be conserved during the simulation. It's useful for validating the correctness of
    NPT simulations.

    The conserved quantity includes:
    - Potential energy of the systems
    - Kinetic energy of the particles
    - Energy contributions from thermostat chains (per system)
    - Energy contributions from barostat chains (per system)
    - PV work term
    - Cell kinetic energy

    Args:
        state: Current state of the NPT simulation system.
            Must contain position, momentum, cell, cell_momentum, cell_mass, thermostat,
            and barostat with proper batching for multiple systems.
        external_pressure: Target external pressure of the system.
        kT: Target thermal energy (Boltzmann constant x temperature).

    Returns:
        torch.Tensor: The conserved quantity (extended Hamiltonian) of the NPT system.
            Returns a scalar for a single system or tensor with shape [n_systems] for
            multiple systems.
    """
    # Calculate volume and potential energy
    volume = torch.det(state.current_cell)  # [n_systems]
    e_pot = state.energy  # Should be scalar or [n_systems]

    # Calculate kinetic energy of particles per system
    e_kin_per_system = ts.calc_kinetic_energy(
        masses=state.masses, momenta=state.momenta, system_idx=state.system_idx
    )

    # Calculate degrees of freedom per system
    n_atoms_per_system = torch.bincount(state.system_idx, minlength=state.n_systems)
    dof_per_system = n_atoms_per_system * state.positions.shape[-1]  # n_atoms * n_dim

    # Initialize total energy with PE + KE
    e_tot = e_pot + e_kin_per_system

    # Add thermostat chain contributions (batched per system, DOF = n_atoms * 3)
    e_tot += _compute_chain_energy(state.thermostat, kT, e_tot, dof_per_system)

    # Add barostat chain contributions (batched per system, DOF = 1)
    barostat_dof = torch.ones_like(dof_per_system)  # 1 DOF per system for barostat
    e_tot += _compute_chain_energy(state.barostat, kT, e_tot, barostat_dof)

    # Add PV term and cell kinetic energy (both are per system)
    e_tot += external_pressure * volume

    # Ensure cell_momentum has the right shape [n_systems]
    cell_momentum = state.cell_momentum.squeeze()

    e_tot += torch.square(cell_momentum) / (2 * state.cell_mass)

    return e_tot<|MERGE_RESOLUTION|>--- conflicted
+++ resolved
@@ -565,15 +565,15 @@
     kT = torch.as_tensor(kT, device=device, dtype=dtype)
     dt = torch.as_tensor(dt, device=device, dtype=dtype)
 
+    if not isinstance(state, SimState):
+        state = SimState(**state)
+
     if alpha.ndim == 0:
         alpha = alpha.expand(state.n_systems)
     if cell_alpha.ndim == 0:
         cell_alpha = cell_alpha.expand(state.n_systems)
     if b_tau.ndim == 0:
         b_tau = b_tau.expand(state.n_systems)
-
-    if not isinstance(state, SimState):
-        state = SimState(**state)
 
     # Get model output to initialize forces and stress
     model_output = model(state)
@@ -624,11 +624,8 @@
         cell_positions=cell_positions,
         cell_velocities=cell_velocities,
         cell_masses=cell_masses,
-<<<<<<< HEAD
+        cell_alpha=cell_alpha,
         constraints=state.constraints,
-=======
-        cell_alpha=cell_alpha,
->>>>>>> e0b33f11
     )
 
 
@@ -1434,6 +1431,7 @@
         thermostat=thermostat_fns.initialize(dof_per_system, KE_thermostat, kT),
         barostat_fns=barostat_fns,
         thermostat_fns=thermostat_fns,
+        constraints=state.constraints,
     )
 
 
