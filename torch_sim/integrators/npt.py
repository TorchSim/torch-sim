"""Implementations of NPT integrators."""

from collections.abc import Callable
from dataclasses import dataclass
from typing import Any

import torch

import torch_sim as ts
from torch_sim.integrators.md import (
    MDState,
    NoseHooverChain,
    NoseHooverChainFns,
    calculate_momenta,
    construct_nose_hoover_chain,
)
from torch_sim.models.interface import ModelInterface
from torch_sim.state import SimState
from torch_sim.typing import StateDict


@dataclass(kw_only=True)
class NPTLangevinState(MDState):
    """State information for an NPT system with Langevin dynamics.

    This class represents the complete state of a molecular system being integrated
    in the NPT (constant particle number, pressure, temperature) ensemble using
    Langevin dynamics. In addition to particle positions and momenta, it tracks
    cell dimensions and their dynamics for volume fluctuations.

    Attributes:
        positions (torch.Tensor): Particle positions [n_particles, n_dim]
        velocities (torch.Tensor): Particle velocities [n_particles, n_dim]
        energy (torch.Tensor): Energy of the system [n_systems]
        forces (torch.Tensor): Forces on particles [n_particles, n_dim]
        masses (torch.Tensor): Particle masses [n_particles]
        cell (torch.Tensor): Simulation cell matrix [n_systems, n_dim, n_dim]
        pbc (bool): Whether to use periodic boundary conditions
        system_idx (torch.Tensor): System indices [n_particles]
        atomic_numbers (torch.Tensor): Atomic numbers [n_particles]
        stress (torch.Tensor): Stress tensor [n_systems, n_dim, n_dim]
        reference_cell (torch.Tensor): Original cell vectors used as reference for
            scaling [n_systems, n_dim, n_dim]
        cell_positions (torch.Tensor): Cell positions [n_systems, n_dim, n_dim]
        cell_velocities (torch.Tensor): Cell velocities [n_systems, n_dim, n_dim]
        cell_masses (torch.Tensor): Masses associated with the cell degrees of freedom
            shape [n_systems]

    Properties:
        momenta (torch.Tensor): Particle momenta calculated as velocities*masses
            with shape [n_particles, n_dimensions]
        n_systems (int): Number of independent systems in the batch
        device (torch.device): Device on which tensors are stored
        dtype (torch.dtype): Data type of tensors
    """

    # System state variables
    energy: torch.Tensor
    forces: torch.Tensor
    stress: torch.Tensor

    # Cell variables
    reference_cell: torch.Tensor
    cell_positions: torch.Tensor
    cell_velocities: torch.Tensor
    cell_masses: torch.Tensor

    _system_attributes = MDState._system_attributes | {  # noqa: SLF001
        "stress",
        "cell_positions",
        "cell_velocities",
        "cell_masses",
        "reference_cell",
    }


def _npt_langevin_beta(
    state: NPTLangevinState,
    alpha: torch.Tensor,
    kT: torch.Tensor,
    dt: torch.Tensor,
) -> torch.Tensor:
    """Calculate random noise term for particle Langevin dynamics.

    This function generates the stochastic force term for the Langevin thermostat
    according to the fluctuation-dissipation theorem, ensuring proper thermal
    sampling at the target temperature.

    Args:
        state (NPTLangevinState): Current NPT state
        alpha (torch.Tensor): Friction coefficient, either scalar or
            shape [n_systems]
        kT (torch.Tensor): Temperature in energy units, either scalar or
            shape [n_systems]
        dt (torch.Tensor): Integration timestep, either scalar or shape [n_systems]

    Returns:
        torch.Tensor: Random noise term for force calculation [n_particles, n_dim]
    """
    # Generate system-specific noise with correct shape
    noise = torch.randn_like(state.momenta)

    # Calculate the thermal noise amplitude by system
    batch_kT = kT
    if kT.ndim == 0:
        batch_kT = kT.expand(state.n_systems)

    # Map system kT to atoms
    atom_kT = batch_kT[state.system_idx]

    # Calculate the prefactor for each atom
    # The standard deviation should be sqrt(2*alpha*kB*T*dt)
    prefactor = torch.sqrt(2 * alpha * atom_kT * dt)

    return prefactor.unsqueeze(-1) * noise


def _npt_langevin_cell_beta(
    state: NPTLangevinState,
    cell_alpha: torch.Tensor,
    kT: torch.Tensor,
    dt: torch.Tensor,
) -> torch.Tensor:
    """Generate random noise for cell fluctuations in NPT dynamics.

    This function creates properly scaled random noise for cell dynamics in NPT
    simulations, following the fluctuation-dissipation theorem to ensure correct
    thermal sampling of cell degrees of freedom.

    Args:
        state (NPTLangevinState): Current NPT state
        cell_alpha (torch.Tensor): Cell friction coefficient, either scalar or
            with shape [n_systems]
        kT (torch.Tensor): System temperature in energy units, either scalar or
            with shape [n_systems]
        dt (torch.Tensor): Integration timestep, either scalar or shape [n_systems]
        device (torch.device): Device for tensor operations
        dtype (torch.dtype): Data type for tensor operations

    Returns:
        torch.Tensor: Scaled random noise for cell dynamics with shape
            [n_systems, n_dimensions, n_dimensions]
    """
    # Generate standard normal distribution (zero mean, unit variance)
    noise = torch.randn_like(state.cell_positions, device=state.device, dtype=state.dtype)

    # Ensure cell_alpha and kT have batch dimension if they're scalars
    if cell_alpha.ndim == 0:
        cell_alpha = cell_alpha.expand(state.n_systems)
    if kT.ndim == 0:
        kT = kT.expand(state.n_systems)

    # Reshape for broadcasting
    cell_alpha = cell_alpha.view(-1, 1, 1)  # shape: (n_systems, 1, 1)
    kT = kT.view(-1, 1, 1)  # shape: (n_systems, 1, 1)
    dt = dt.expand(state.n_systems).view(-1, 1, 1) if dt.ndim == 0 else dt.view(-1, 1, 1)

    # Scale to satisfy the fluctuation-dissipation theorem
    # The standard deviation should be sqrt(2*alpha*kB*T*dt)
    scaling_factor = torch.sqrt(2.0 * cell_alpha * kT * dt)

    return scaling_factor * noise


def _npt_langevin_cell_position_step(
    state: NPTLangevinState,
    dt: torch.Tensor,
    pressure_force: torch.Tensor,
    kT: torch.Tensor,
    cell_alpha: torch.Tensor,
) -> NPTLangevinState:
    """Update the cell position in NPT dynamics.

    This function updates the cell position (effectively the volume) in NPT dynamics
    using the current cell velocities, pressure forces, and thermal noise. It
    implements the position update part of the Langevin barostat algorithm.

    Args:
        state (NPTLangevinState): Current NPT state
        dt (torch.Tensor): Integration timestep, either scalar or shape [n_systems]
        pressure_force (torch.Tensor): Pressure force for barostat
            [n_systems, n_dim, n_dim]
        kT (torch.Tensor): Target temperature in energy units, either scalar or
            with shape [n_systems]
        cell_alpha (torch.Tensor): Cell friction coefficient, either scalar or
            with shape [n_systems]

    Returns:
        NPTLangevinState: Updated state with new cell positions
    """
    # Calculate effective mass term
    Q_2 = 2 * state.cell_masses.view(-1, 1, 1)  # shape: (n_systems, 1, 1)

    # Ensure parameters have batch dimension
    if dt.ndim == 0:
        dt = dt.expand(state.n_systems)
    if cell_alpha.ndim == 0:
        cell_alpha = cell_alpha.expand(state.n_systems)

    # Reshape for broadcasting
    dt_expanded = dt.view(-1, 1, 1)
    cell_alpha_expanded = cell_alpha.view(-1, 1, 1)

    # Calculate damping factor for cell position update
    cell_b = 1 / (1 + ((cell_alpha_expanded * dt_expanded) / Q_2))

    # Deterministic velocity contribution
    c_1 = cell_b * dt_expanded * state.cell_velocities

    # Force contribution
    c_2 = cell_b * dt_expanded * dt_expanded * pressure_force / Q_2

    # Random noise contribution (thermal fluctuations)
    c_3 = cell_b * dt_expanded * _npt_langevin_cell_beta(state, cell_alpha, kT, dt) / Q_2

    # Update cell positions with all contributions
    state.cell_positions = state.cell_positions + c_1 + c_2 + c_3
    return state


def _npt_langevin_cell_velocity_step(
    state: NPTLangevinState,
    F_p_n: torch.Tensor,
    dt: torch.Tensor,
    pressure_force: torch.Tensor,
    cell_alpha: torch.Tensor,
    kT: torch.Tensor,
) -> NPTLangevinState:
    """Update the cell velocities in NPT dynamics.

    This function updates the cell velocities using a Langevin-type integrator,
    accounting for both deterministic forces from pressure differences and
    stochastic thermal noise. It implements the velocity update part of the
    Langevin barostat algorithm.

    Args:
        state (NPTLangevinState): Current NPT state
        F_p_n (torch.Tensor): Initial pressure force with shape
            [n_systems, n_dimensions, n_dimensions]
        dt (torch.Tensor): Integration timestep, either scalar or shape [n_systems]
        pressure_force (torch.Tensor): Final pressure force
            shape [n_systems, n_dim, n_dim]
        cell_alpha (torch.Tensor): Cell friction coefficient, either scalar or
            shape [n_systems]
        kT (torch.Tensor): Temperature in energy units, either scalar or
            shape [n_systems]

    Returns:
        NPTLangevinState: Updated state with new cell velocities
    """
    # Ensure parameters have batch dimension
    if dt.ndim == 0:
        dt = dt.expand(state.n_systems)
    if cell_alpha.ndim == 0:
        cell_alpha = cell_alpha.expand(state.n_systems)
    if kT.ndim == 0:
        kT = kT.expand(state.n_systems)

    # Reshape for broadcasting - need to maintain 3x3 dimensions
    dt_expanded = dt.view(-1, 1, 1)  # shape: (n_systems, 1, 1)
    cell_alpha_expanded = cell_alpha.view(-1, 1, 1)  # shape: (n_systems, 1, 1)

    # Calculate cell masses per system - reshape to match 3x3 cell matrices
    cell_masses_expanded = state.cell_masses.view(-1, 1, 1)  # shape: (n_systems, 1, 1)

    # These factors come from the Langevin integration scheme
    a = (1 - (cell_alpha_expanded * dt_expanded) / cell_masses_expanded) / (
        1 + (cell_alpha_expanded * dt_expanded) / cell_masses_expanded
    )
    b = 1 / (1 + (cell_alpha_expanded * dt_expanded) / cell_masses_expanded)

    # Calculate the three terms for velocity update
    # a will broadcast from (n_systems, 1, 1) to (n_systems, 3, 3)
    c_1 = a * state.cell_velocities  # Damped old velocity

    # Force contribution (average of initial and final forces)
    c_2 = dt_expanded * ((a * F_p_n) + pressure_force) / (2 * cell_masses_expanded)

    # Generate system-specific cell noise with correct shape (n_systems, 3, 3)
    cell_noise = torch.randn_like(state.cell_velocities)

    # Calculate thermal noise amplitude
    noise_prefactor = torch.sqrt(
        2 * cell_alpha_expanded * kT.view(-1, 1, 1) * dt_expanded
    )
    noise_term = noise_prefactor * cell_noise / torch.sqrt(cell_masses_expanded)

    # Random noise contribution
    c_3 = b * noise_term

    # Update velocities with all contributions
    state.cell_velocities = c_1 + c_2 + c_3
    return state


def _npt_langevin_position_step(
    state: NPTLangevinState,
    L_n: torch.Tensor,  # This should be shape (n_systems,)
    dt: torch.Tensor,
    kT: torch.Tensor,
    alpha: torch.Tensor,
) -> NPTLangevinState:
    """Update the particle positions in NPT dynamics.

    This function updates particle positions accounting for both the changing
    cell dimensions and the particle velocities/forces. It handles the scaling
    of positions due to volume changes as well as the normal position updates
    from velocities.

    Args:
        state (NPTLangevinState): Current NPT state
        L_n (torch.Tensor): Previous cell length scale with shape [n_systems]
        dt: Integration timestep, either scalar or with shape [n_systems]
        kT (torch.Tensor): Target temperature in energy units, either scalar or
            with shape [n_systems]
        alpha (torch.Tensor | None): Friction coefficient, either scalar or with
            shape [n_systems].

    Returns:
        NPTLangevinState: Updated state with new positions
    """
    # Calculate effective mass term by system
    # Map masses to have batch dimension
    M_2 = 2 * state.masses.unsqueeze(-1)  # shape: (n_atoms, 1)

    # Calculate new cell length scale (cube root of volume for isotropic scaling)
    L_n_new = torch.pow(
        state.cell_positions.reshape(state.n_systems, -1)[:, 0], 1 / 3
    )  # shape: (n_systems,)

    # Map system-specific L_n and L_n_new to atom-level using system indices
    # Make sure L_n is the right shape (n_systems,) before indexing
    if L_n.ndim != 1 or L_n.shape[0] != state.n_systems:
        # If L_n has wrong shape, calculate it again to ensure correct shape
        L_n = torch.pow(state.cell_positions.reshape(state.n_systems, -1)[:, 0], 1 / 3)

    # Map system-specific values to atoms using system indices
    L_n_atoms = L_n[state.system_idx]  # shape: (n_atoms,)
    L_n_new_atoms = L_n_new[state.system_idx]  # shape: (n_atoms,)

    # Calculate damping factor
    alpha_atoms = alpha
    if alpha.ndim > 0:
        alpha_atoms = alpha[state.system_idx]
    dt_atoms = dt
    if dt.ndim > 0:
        dt_atoms = dt[state.system_idx]

    b = 1 / (1 + ((alpha_atoms * dt_atoms) / M_2))

    # Scale positions due to cell volume change
    c_1 = (L_n_new_atoms / L_n_atoms).unsqueeze(-1) * state.positions

    # Time step factor with average length scale
    c_2 = (
        (2 * L_n_new_atoms / (L_n_new_atoms + L_n_atoms)).unsqueeze(-1)
        * b
        * dt_atoms.unsqueeze(-1)
    )

    # Generate atom-specific noise
    noise = torch.randn_like(state.momenta)
    batch_kT = kT
    if kT.ndim == 0:
        batch_kT = kT.expand(state.n_systems)
    atom_kT = batch_kT[state.system_idx]

    # Calculate noise prefactor according to fluctuation-dissipation theorem
    noise_prefactor = torch.sqrt(2 * alpha_atoms * atom_kT * dt_atoms)
    noise_term = noise_prefactor.unsqueeze(-1) * noise

    # Velocity and force contributions with random noise
    c_3 = (
        state.velocities + dt_atoms.unsqueeze(-1) * state.forces / M_2 + noise_term / M_2
    )

    # Update positions with all contributions
    state.positions = c_1 + c_2 * c_3

    # Apply periodic boundary conditions if needed
    if state.pbc:
        state.positions = ts.transforms.pbc_wrap_batched(
            state.positions, state.cell, state.system_idx
        )

    return state


def _npt_langevin_velocity_step(
    state: NPTLangevinState,
    forces: torch.Tensor,
    dt: torch.Tensor,
    kT: torch.Tensor,
    alpha: torch.Tensor,
) -> NPTLangevinState:
    """Update the particle velocities in NPT dynamics.

    This function updates particle velocities using a Langevin-type integrator,
    accounting for both deterministic forces and stochastic thermal noise.
    It implements the velocity update part of the Langevin thermostat algorithm.

    Args:
        state (NPTLangevinState): Current NPT state
        forces: Forces on particles
        dt: Integration timestep, either scalar or with shape [n_systems]
        kT: Target temperature in energy units, either scalar or
            with shape [n_systems]
        alpha (torch.Tensor | None): Friction coefficient, either scalar or with
            shape [n_systems].

    Returns:
        NPTLangevinState: Updated state with new velocities
    """
    # Calculate denominator for update equations
    M_2 = 2 * state.masses.unsqueeze(-1)  # shape: (n_atoms, 1)

    # Map batch parameters to atom level
    alpha_atoms = alpha
    if alpha.ndim > 0:
        alpha_atoms = alpha[state.system_idx]
    dt_atoms = dt
    if dt.ndim > 0:
        dt_atoms = dt[state.system_idx]

    # Calculate damping factors for Langevin integration
    a = (1 - (alpha_atoms * dt_atoms) / M_2) / (1 + (alpha_atoms * dt_atoms) / M_2)
    b = 1 / (1 + (alpha_atoms * dt_atoms) / M_2)

    # Velocity contribution with damping
    c_1 = a * state.velocities

    # Force contribution (average of initial and final forces)
    c_2 = dt_atoms.unsqueeze(-1) * ((a * forces) + state.forces) / M_2

    # Generate atom-specific noise
    noise = torch.randn_like(state.momenta)
    batch_kT = kT
    if kT.ndim == 0:
        batch_kT = kT.expand(state.n_systems)
    atom_kT = batch_kT[state.system_idx]

    # Calculate noise prefactor according to fluctuation-dissipation theorem
    noise_prefactor = torch.sqrt(2 * alpha_atoms * atom_kT * dt_atoms)
    noise_term = noise_prefactor.unsqueeze(-1) * noise

    # Random noise contribution
    c_3 = b * noise_term / state.masses.unsqueeze(-1)

    # Update momenta (velocities * masses) with all contributions
    new_velocities = c_1 + c_2 + c_3
    state.momenta = new_velocities * state.masses.unsqueeze(-1)
    return state


def _compute_cell_force(
    state: NPTLangevinState,
    external_pressure: torch.Tensor,
    kT: torch.Tensor,
) -> torch.Tensor:
    """Compute forces on the cell for NPT dynamics.

    This function calculates the forces acting on the simulation cell
    based on the difference between internal stress and external pressure,
    plus a kinetic contribution. These forces drive the volume changes
    needed to maintain constant pressure.

    Args:
        state (NPTLangevinState): Current NPT state
        external_pressure (torch.Tensor): Target external pressure, either scalar or
            tensor with shape [n_systems, n_dimensions, n_dimensions]
        kT (torch.Tensor): Temperature in energy units, either scalar or
            shape [n_systems]

    Returns:
        torch.Tensor: Force acting on the cell [n_systems, n_dim, n_dim]
    """
    # Convert external_pressure to tensor if it's not already one
    if not isinstance(external_pressure, torch.Tensor):
        external_pressure = torch.tensor(
            external_pressure, device=state.device, dtype=state.dtype
        )

    # Convert kT to tensor if it's not already one
    if not isinstance(kT, torch.Tensor):
        kT = torch.tensor(kT, device=state.device, dtype=state.dtype)

    # Get current volumes for each batch
    volumes = torch.linalg.det(state.cell)  # shape: (n_systems,)

    # Reshape for broadcasting
    volumes = volumes.view(-1, 1, 1)  # shape: (n_systems, 1, 1)

    # Create pressure tensor (diagonal with external pressure)
    if external_pressure.ndim == 0:
        # Scalar pressure - create diagonal pressure tensors for each batch
        pressure_tensor = external_pressure * torch.eye(
            3, device=state.device, dtype=state.dtype
        )
        pressure_tensor = pressure_tensor.unsqueeze(0).expand(state.n_systems, -1, -1)
    else:
        # Already a tensor with shape compatible with n_systems
        pressure_tensor = external_pressure

    # Calculate virials from stress and external pressure
    # Internal stress is negative of virial tensor divided by volume
    virial = -volumes * (state.stress + pressure_tensor)

    # Add kinetic contribution (kT * Identity)
    batch_kT = kT
    if kT.ndim == 0:
        batch_kT = kT.expand(state.n_systems)

    e_kin_per_atom = batch_kT.view(-1, 1, 1) * torch.eye(
        3, device=state.device, dtype=state.dtype
    ).unsqueeze(0)

    # Correct implementation with scaling by n_atoms_per_system
    return virial + e_kin_per_atom * state.n_atoms_per_system.view(-1, 1, 1)


def npt_langevin_init(
    state: SimState | StateDict,
    model: ModelInterface,
    *,
    kT: torch.Tensor,
    dt: torch.Tensor,
    alpha: torch.Tensor | None = None,
    cell_alpha: torch.Tensor | None = None,
    b_tau: torch.Tensor | None = None,
    seed: int | None = None,
    **_kwargs: Any,
) -> NPTLangevinState:
    """Initialize an NPT Langevin state from input data.

    This function creates the initial state for NPT Langevin dynamics,
    setting up all necessary variables including particle velocities,
    cell parameters, and barostat variables. It computes initial forces
    and stress using the provided model.

    Args:
        model (ModelInterface): Neural network model that computes energies, forces,
            and stress. Must return a dict with 'energy', 'forces', and 'stress' keys.
        state (MDState | StateDict): Either a MDState object or a dictionary
            containing positions, masses, cell, pbc
        kT (torch.Tensor): Target temperature in energy units, either scalar or
            with shape [n_systems]
        dt (torch.Tensor): Integration timestep, either scalar or shape [n_systems]
        alpha (torch.Tensor, optional): Friction coefficient for particle Langevin
            thermostat, either scalar or shape [n_systems]. Defaults to 1/(100*dt).
        cell_alpha (torch.Tensor, optional): Friction coefficient for cell Langevin
            thermostat, either scalar or shape [n_systems]. Defaults to same as alpha.
        b_tau (torch.Tensor, optional): Barostat time constant controlling how quickly
            the system responds to pressure differences, either scalar or shape
            [n_systems]. Defaults to 1/(1000*dt).
        seed (int, optional): Random seed for reproducibility. Defaults to None.

    Returns:
        NPTLangevinState: Initialized state for NPT Langevin integration containing
            all required attributes for particle and cell dynamics

    Notes:
        - The model must provide stress tensor calculations for proper pressure coupling
    """
    device, dtype = model.device, model.dtype

    # Set default values if not provided
    if alpha is None:
        alpha = 1.0 / (100 * dt)  # Default friction based on timestep
    if cell_alpha is None:
        cell_alpha = alpha  # Use same friction for cell by default
    if b_tau is None:
        b_tau = 1 / (1000 * dt)  # Default barostat time constant

    # Convert all parameters to tensors with correct device and dtype
    if isinstance(alpha, float):
        alpha = torch.tensor(alpha, device=device, dtype=dtype)
    if isinstance(cell_alpha, float):
        cell_alpha = torch.tensor(cell_alpha, device=device, dtype=dtype)
    if isinstance(dt, float):
        dt = torch.tensor(dt, device=device, dtype=dtype)
    if isinstance(kT, float):
        kT = torch.tensor(kT, device=device, dtype=dtype)
    if isinstance(b_tau, float):
        b_tau = torch.tensor(b_tau, device=device, dtype=dtype)

    if not isinstance(state, SimState):
        state = SimState(**state)

    # Get model output to initialize forces and stress
    model_output = model(state)

    # Initialize momenta if not provided
    momenta = getattr(
        state,
        "momenta",
        calculate_momenta(state.positions, state.masses, state.system_idx, kT, seed),
    )

    # Initialize cell parameters
    reference_cell = state.cell.clone()

    # Calculate initial cell_positions (volume)
    cell_positions = (
        torch.linalg.det(state.cell).unsqueeze(-1).unsqueeze(-1)
    )  # shape: (n_systems, 1, 1)

    # Initialize cell velocities to zero
    cell_velocities = torch.zeros((state.n_systems, 3, 3), device=device, dtype=dtype)

    # Calculate cell masses based on system size and temperature
    # This follows standard NPT barostat mass scaling
    n_atoms_per_system = torch.bincount(state.system_idx)
    batch_kT = (
        kT.expand(state.n_systems)
        if isinstance(kT, torch.Tensor) and kT.ndim == 0
        else kT
    )
    cell_masses = (n_atoms_per_system + 1) * batch_kT * b_tau * b_tau

    # Create the initial state
    return NPTLangevinState(
        positions=state.positions,
        momenta=momenta,
        energy=model_output["energy"],
        forces=model_output["forces"],
        stress=model_output["stress"],
        masses=state.masses,
        cell=state.cell,
        pbc=state.pbc,
        system_idx=state.system_idx,
        atomic_numbers=state.atomic_numbers,
        reference_cell=reference_cell,
        cell_positions=cell_positions,
        cell_velocities=cell_velocities,
        cell_masses=cell_masses,
    )


def npt_langevin_step(
    state: NPTLangevinState,
    model: ModelInterface,
    *,
    dt: torch.Tensor,
    kT: torch.Tensor,
    external_pressure: torch.Tensor,
    alpha: torch.Tensor,
    cell_alpha: torch.Tensor,
    b_tau: torch.Tensor,
) -> NPTLangevinState:
    """Perform one complete NPT Langevin dynamics integration step.

    This function implements a modified integration scheme for NPT dynamics,
    handling both atomic and cell updates with Langevin thermostats to maintain
    constant temperature and pressure. The integration scheme couples particle
    motion with cell volume fluctuations.

    Args:
        model (ModelInterface): Neural network model that computes energies, forces,
            and stress. Must return a dict with 'energy', 'forces', and 'stress' keys.
        state (NPTLangevinState): Current NPT state with particle and cell variables
        dt (torch.Tensor): Integration timestep, either scalar or shape [n_systems]
        kT (torch.Tensor): Target temperature in energy units, either scalar or
            shape [n_systems]
        external_pressure (torch.Tensor): Target external pressure, either scalar or
            tensor with shape [n_systems, n_dim, n_dim]
        alpha (torch.Tensor): Position friction coefficient, either scalar or
            shape [n_systems]
        cell_alpha (torch.Tensor): Cell friction coefficient, either scalar or
            shape [n_systems]
        b_tau (torch.Tensor): Barostat time constant, either scalar or shape [n_systems]

    Returns:
        NPTLangevinState: Updated NPT state after one timestep with new positions,
            velocities, cell parameters, forces, energy, and stress
    """
    device, dtype = model.device, model.dtype

    # Convert any scalar parameters to tensors with batch dimension if needed
    if isinstance(alpha, float):
        alpha = torch.tensor(alpha, device=device, dtype=dtype)
    if isinstance(kT, float):
        kT = torch.tensor(kT, device=device, dtype=dtype)
    if isinstance(cell_alpha, float):
        cell_alpha = torch.tensor(cell_alpha, device=device, dtype=dtype)
    if isinstance(dt, float):
        dt = torch.tensor(dt, device=device, dtype=dtype)

    # Make sure parameters have batch dimension if they're scalars
    batch_kT = kT.expand(state.n_systems) if kT.ndim == 0 else kT

    # Update barostat mass based on current temperature
    # This ensures proper coupling between system and barostat
    n_atoms_per_system = torch.bincount(state.system_idx)
    state.cell_masses = (n_atoms_per_system + 1) * batch_kT * b_tau * b_tau

    # Compute model output for current state
    model_output = model(state)
    state.forces = model_output["forces"]
    state.stress = model_output["stress"]

    # Store initial values for integration
    forces = state.forces
    F_p_n = _compute_cell_force(state=state, external_pressure=external_pressure, kT=kT)
    L_n = torch.pow(
        state.cell_positions.reshape(state.n_systems, -1)[:, 0], 1 / 3
    )  # shape: (n_systems,)

    # Step 1: Update cell position
    state = _npt_langevin_cell_position_step(state, dt, F_p_n, kT, cell_alpha)

    # Update cell (currently only isotropic fluctuations)
    dim = state.positions.shape[1]  # Usually 3 for 3D
    # V_0 and V are shape: (n_systems,)
    V_0 = torch.linalg.det(state.reference_cell)
    V = state.cell_positions.reshape(state.n_systems, -1)[:, 0]

    # Scale cell uniformly in all dimensions
    scaling = (V / V_0) ** (1.0 / dim)  # shape: (n_systems,)

    # Apply scaling to reference cell to get new cell
    new_cell = torch.zeros_like(state.cell)
    for sys_idx in range(state.n_systems):
        new_cell[sys_idx] = scaling[sys_idx] * state.reference_cell[sys_idx]

    state.cell = new_cell

    # Step 2: Update particle positions
    state = _npt_langevin_position_step(state, L_n, dt, kT, alpha)

    # Recompute model output after position updates
    model_output = model(state)
    state.energy = model_output["energy"]
    state.forces = model_output["forces"]
    state.stress = model_output["stress"]

    # Compute updated pressure force
    F_p_n_new = _compute_cell_force(
        state=state, external_pressure=external_pressure, kT=kT
    )

    # Step 3: Update cell velocities
    state = _npt_langevin_cell_velocity_step(state, F_p_n, dt, F_p_n_new, cell_alpha, kT)

    # Step 4: Update particle velocities
    return _npt_langevin_velocity_step(state, forces, dt, kT, alpha)


@dataclass(kw_only=True)
class NPTNoseHooverState(MDState):
    """State information for an NPT system with Nose-Hoover chain thermostats.

    This class represents the complete state of a molecular system being integrated
    in the NPT (constant particle number, pressure, temperature) ensemble using
    Nose-Hoover chain thermostats for both temperature and pressure control.

    The cell dynamics are parameterized using a logarithmic coordinate system where
    cell_position = (1/d)ln(V/V_0), with V being the current volume, V_0 the reference
    volume, and d the spatial dimension. This ensures volume positivity and simplifies
    the equations of motion.

    Attributes:
        positions (torch.Tensor): Particle positions with shape [n_particles, n_dims]
        momenta (torch.Tensor): Particle momenta with shape [n_particles, n_dims]
        forces (torch.Tensor): Forces on particles with shape [n_particles, n_dims]
        masses (torch.Tensor): Particle masses with shape [n_particles]
        reference_cell (torch.Tensor): Reference simulation cell matrix with shape
            [n_systems, n_dimensions, n_dimensions]. Used to measure relative volume
            changes.
        cell_position (torch.Tensor): Logarithmic cell coordinate with shape [n_systems].
            Represents (1/d)ln(V/V_0) where V is current volume and V_0 is reference
            volume.
        cell_momentum (torch.Tensor): Cell momentum (velocity) conjugate to cell_position
            with shape [n_systems]. Controls volume changes.
        cell_mass (torch.Tensor): Mass parameter for cell dynamics with shape [n_systems].
            Controls coupling between volume fluctuations and pressure.
        barostat (NoseHooverChain): Chain thermostat coupled to cell dynamics for
            pressure control
        thermostat (NoseHooverChain): Chain thermostat coupled to particle dynamics
            for temperature control
        barostat_fns (NoseHooverChainFns): Functions for barostat chain updates
        thermostat_fns (NoseHooverChainFns): Functions for thermostat chain updates

    Properties:
        velocities (torch.Tensor): Particle velocities computed as momenta
            divided by masses. Shape: [n_particles, n_dimensions]
        current_cell (torch.Tensor): Current simulation cell matrix derived from
            cell_position. Shape: [n_systems, n_dimensions, n_dimensions]

    Notes:
        - The cell parameterization ensures volume positivity
        - Nose-Hoover chains provide deterministic control of T and P
        - Extended system approach conserves an extended Hamiltonian
        - Time-reversible when integrated with appropriate algorithms
        - All cell-related properties now support batch dimensions
    """

    # Cell variables - now with batch dimensions
    reference_cell: torch.Tensor  # [n_systems, 3, 3]
    cell_position: torch.Tensor  # [n_systems]
    cell_momentum: torch.Tensor  # [n_systems]
    cell_mass: torch.Tensor  # [n_systems]

    # Thermostat variables
    thermostat: NoseHooverChain
    thermostat_fns: NoseHooverChainFns

    # Barostat variables
    barostat: NoseHooverChain
    barostat_fns: NoseHooverChainFns

    _system_attributes = MDState._system_attributes | {  # noqa: SLF001
        "reference_cell",
        "cell_position",
        "cell_momentum",
        "cell_mass",
    }
    _global_attributes = MDState._global_attributes | {  # noqa: SLF001
        "thermostat",
        "barostat",
        "thermostat_fns",
        "barostat_fns",
    }

    @property
    def velocities(self) -> torch.Tensor:
        """Calculate particle velocities from momenta and masses.

        Returns:
            torch.Tensor: Particle velocities with shape [n_particles, n_dimensions]
        """
        return self.momenta / self.masses.unsqueeze(-1)

    @property
    def current_cell(self) -> torch.Tensor:
        """Calculate current simulation cell from cell position.

        The cell is computed from the reference cell and cell_position using:
        cell = (V/V_0)^(1/d) * reference_cell
        where V = V_0 * exp(d * cell_position)

        Returns:
            torch.Tensor: Current simulation cell matrix with shape
                [n_systems, n_dimensions, n_dimensions]
        """
        dim = self.positions.shape[1]
        V_0 = torch.det(self.reference_cell)  # [n_systems]
        V = V_0 * torch.exp(dim * self.cell_position)  # [n_systems]
        scale = (V / V_0) ** (1.0 / dim)  # [n_systems]
        # Expand scale to [n_systems, 1, 1] for broadcasting
        scale = scale.unsqueeze(-1).unsqueeze(-1)
        return scale * self.reference_cell


def _npt_nose_hoover_cell_info(
    state: NPTNoseHooverState,
) -> tuple[torch.Tensor, Callable[[torch.Tensor], torch.Tensor]]:
    """Gets the current volume and a function to compute the cell from volume.

    This helper function computes the current system volume and returns a function
    that can compute the simulation cell for any given volume. This is useful for
    integration algorithms that need to update the cell based on volume changes.

    Args:
        state (NPTNoseHooverState): Current state of the NPT system

    Returns:
        tuple:
            - torch.Tensor: Current system volume with shape [n_systems]
            - callable: Function that takes a volume tensor [n_systems] and returns
                the corresponding cell matrix [n_systems, n_dimensions, n_dimensions]

    Notes:
        - Uses logarithmic cell coordinate parameterization
        - Volume changes are measured relative to reference cell
        - Cell scaling preserves shape while changing volume
        - Supports batched operations
    """
    dim = state.positions.shape[1]
    ref = state.reference_cell  # [n_systems, dim, dim]
    V_0 = torch.det(ref)  # [n_systems] - Reference volume
    V = V_0 * torch.exp(dim * state.cell_position)  # [n_systems] - Current volume

    def volume_to_cell(V: torch.Tensor) -> torch.Tensor:
        """Compute cell matrix for given volumes.

        Args:
            V (torch.Tensor): Volumes with shape [n_systems]

        Returns:
            torch.Tensor: Cell matrices with shape [n_systems, dim, dim]
        """
        scale = torch.pow(V / V_0, 1.0 / dim)  # [n_systems]
        # Expand scale to [n_systems, 1, 1] for broadcasting
        scale = scale.unsqueeze(-1).unsqueeze(-1)
        return scale * ref

    return V, volume_to_cell


def _npt_nose_hoover_update_cell_mass(
    state: NPTNoseHooverState,
    kT: torch.Tensor,
    device: torch.device,
    dtype: torch.dtype,
) -> NPTNoseHooverState:
    """Update the cell mass parameter in an NPT simulation.

    This function updates the mass parameter associated with cell volume fluctuations
    based on the current system size and target temperature. The cell mass controls
    how quickly the volume can change and is chosen to maintain stable pressure
    control.

    Args:
        state (NPTNoseHooverState): Current state of the NPT system
        kT (torch.Tensor): Target temperature in energy units, either scalar or
            shape [n_systems]
        device (torch.device): Device for tensor operations
        dtype (torch.dtype): Data type for tensor operations

    Returns:
        NPTNoseHooverState: Updated state with new cell mass

    Notes:
        - Cell mass scales with system size (N+1) and dimensionality
        - Larger cell mass gives slower but more stable volume fluctuations
        - Mass depends on barostat relaxation time (tau)
        - Supports batched operations
    """
    _n_particles, dim = state.positions.shape

    # Convert kT to tensor if it's not already one
    if not isinstance(kT, torch.Tensor):
        kT = torch.tensor(kT, device=device, dtype=dtype)

    # Handle both scalar and batched kT
    kT_system = kT.expand(state.n_systems) if kT.ndim == 0 else kT

    # Calculate cell masses for each system
    n_atoms_per_system = torch.bincount(state.system_idx, minlength=state.n_systems)
    cell_mass = (
        dim * (n_atoms_per_system + 1) * kT_system * torch.square(state.barostat.tau)
    )

    # Update state with new cell masses
    state.cell_mass = cell_mass.to(device=device, dtype=dtype)
    return state


def _npt_nose_hoover_sinhx_x(x: torch.Tensor) -> torch.Tensor:
    """Compute sinh(x)/x using Taylor series expansion near x=0.

    This function implements a Taylor series approximation of sinh(x)/x that is
    accurate near x=0. The series expansion is:
    sinh(x)/x = 1 + x²/6 + x⁴/120 + x⁶/5040 + x⁸/362880 + x¹⁰/39916800

    Args:
        x (torch.Tensor): Input tensor

    Returns:
        torch.Tensor: Approximation of sinh(x)/x

    Notes:
        - Uses 6 terms of Taylor series for good accuracy near x=0
        - Relative error < 1e-12 for |x| < 0.5
        - More efficient than direct sinh(x)/x computation for small x
        - Avoids division by zero at x=0

    Example:
        >>> x = torch.tensor([0.0, 0.1, 0.2])
        >>> y = sinhx_x(x)
        >>> print(y)  # tensor([1, 1.0017, 1.0067])
    """
    return (
        1
        + torch.pow(x, 2) / 6
        + torch.pow(x, 4) / 120
        + torch.pow(x, 6) / 5040
        + torch.pow(x, 8) / 362_880
        + torch.pow(x, 10) / 39_916_800
    )


def _npt_nose_hoover_exp_iL1(  # noqa: N802
    state: NPTNoseHooverState,
    velocities: torch.Tensor,
    cell_velocity: torch.Tensor,
    dt: torch.Tensor,
) -> torch.Tensor:
    """Apply the exp(iL1) operator for NPT dynamics position updates.

    This function implements the position update operator for NPT dynamics using
    a symplectic integration scheme. It accounts for both particle motion and
    cell scaling effects through the cell velocity, with optional periodic boundary
    conditions.

    The update follows the form:
    R_new = R + (exp(x) - 1)R + dt*V*exp(x/2)*sinh(x/2)/(x/2)
    where x = V_b * dt is the cell velocity term

    Args:
        state (NPTNoseHooverState): Current simulation state
        velocities (torch.Tensor): Particle velocities [n_particles, n_dimensions]
        cell_velocity (torch.Tensor): Cell velocity with shape [n_systems]
        dt (torch.Tensor): Integration timestep

    Returns:
        torch.Tensor: Updated particle positions with optional periodic wrapping

    Notes:
        - Uses Taylor series for sinh(x)/x near x=0 for numerical stability
        - Properly handles cell scaling through cell_velocity
        - Maintains time-reversibility of the integration scheme
        - Applies periodic boundary conditions if state.pbc is True
        - Supports batched operations with proper atom-to-system mapping
    """
    # Map system-level cell velocities to atom level using system indices
    cell_velocity_atoms = cell_velocity[state.system_idx]  # [n_atoms]

    # Compute cell velocity terms per atom
    x = cell_velocity_atoms * dt  # [n_atoms]
    x_2 = x / 2  # [n_atoms]

    # Compute sinh(x/2)/(x/2) using stable Taylor series
    sinh_term = _npt_nose_hoover_sinhx_x(x_2)  # [n_atoms]

    # Expand dimensions for broadcasting with positions [n_atoms, 3]
    x_expanded = x.unsqueeze(-1)  # [n_atoms, 1]
    x_2_expanded = x_2.unsqueeze(-1)  # [n_atoms, 1]
    sinh_expanded = sinh_term.unsqueeze(-1)  # [n_atoms, 1]

    # Compute position updates
    new_positions = (
        state.positions * (torch.exp(x_expanded) - 1)
        + dt * velocities * torch.exp(x_2_expanded) * sinh_expanded
    )
    new_positions = state.positions + new_positions

    # Apply periodic boundary conditions if needed
    if state.pbc:
        return ts.transforms.pbc_wrap_batched(
            new_positions, state.current_cell, state.system_idx
        )
    return new_positions


def _npt_nose_hoover_exp_iL2(  # noqa: N802
    state: NPTNoseHooverState,
    alpha: torch.Tensor,
    momenta: torch.Tensor,
    forces: torch.Tensor,
    cell_velocity: torch.Tensor,
    dt_2: torch.Tensor,
) -> torch.Tensor:
    """Apply the exp(iL2) operator for NPT dynamics momentum updates.

    This function implements the momentum update operator for NPT dynamics using
    a symplectic integration scheme. It accounts for both force terms and
    cell velocity scaling effects.

    The update follows the form:
    P_new = P*exp(-x) + dt/2 * F * exp(-x/2) * sinh(x/2)/(x/2)
    where x = alpha * V_b * dt/2

    Args:
        state (NPTNoseHooverState): Current simulation state for batch mapping
        alpha (torch.Tensor): Cell scaling parameter with shape [n_systems]
        momenta (torch.Tensor): Current particle momenta [n_particles, n_dimensions]
        forces (torch.Tensor): Forces on particles [n_particles, n_dimensions]
        cell_velocity (torch.Tensor): Cell velocity with shape [n_systems]
        dt_2 (torch.Tensor): Half timestep (dt/2)

    Returns:
        torch.Tensor: Updated particle momenta

    Notes:
        - Uses Taylor series for sinh(x)/x near x=0 for numerical stability
        - Properly handles cell velocity scaling effects
        - Maintains time-reversibility of the integration scheme
        - Part of the NPT integration algorithm
        - Supports batched operations with proper atom-to-system mapping
    """
    # Map system-level cell velocities to atom level using system indices
    cell_velocity_atoms = cell_velocity[state.system_idx]  # [n_atoms]

    # Compute scaling terms per atom
    alpha_atoms = alpha[state.system_idx]  # [n_atoms]
    x = alpha_atoms * cell_velocity_atoms * dt_2  # [n_atoms]
    x_2 = x / 2  # [n_atoms]

    # Compute sinh(x/2)/(x/2) using stable Taylor series
    sinh_term = _npt_nose_hoover_sinhx_x(x_2)  # [n_atoms]

    # Expand dimensions for broadcasting with momenta [n_atoms, 3]
    x_expanded = x.unsqueeze(-1)  # [n_atoms, 1]
    x_2_expanded = x_2.unsqueeze(-1)  # [n_atoms, 1]
    sinh_expanded = sinh_term.unsqueeze(-1)  # [n_atoms, 1]

    # Update momenta with both scaling and force terms
    return momenta * torch.exp(-x_expanded) + dt_2 * forces * sinh_expanded * torch.exp(
        -x_2_expanded
    )


def _npt_nose_hoover_compute_cell_force(
    alpha: torch.Tensor,
    volume: torch.Tensor,
    positions: torch.Tensor,
    momenta: torch.Tensor,
    masses: torch.Tensor,
    stress: torch.Tensor,
    external_pressure: torch.Tensor,
    system_idx: torch.Tensor,
) -> torch.Tensor:
    """Compute the force on the cell degree of freedom in NPT dynamics.

    This function calculates the force driving cell volume changes in NPT simulations.
    The force includes contributions from:
    1. Kinetic energy scaling (alpha * KE)
    2. Internal stress (from stress_fn)
    3. External pressure (P*V)

    Args:
        alpha (torch.Tensor): Cell scaling parameter
        volume (torch.Tensor): Current system volume with shape [n_systems]
        positions (torch.Tensor): Particle positions [n_particles, n_dimensions]
        momenta (torch.Tensor): Particle momenta [n_particles, n_dimensions]
        masses (torch.Tensor): Particle masses [n_particles]
        stress (torch.Tensor): Stress tensor [n_systems, n_dimensions, n_dimensions]
        external_pressure (torch.Tensor): Target external pressure
        system_idx (torch.Tensor): System indices for atoms [n_particles]

    Returns:
        torch.Tensor: Force on the cell degree of freedom with shape [n_systems]

    Notes:
        - Force drives volume changes to maintain target pressure
        - Includes both kinetic and potential contributions
        - Uses stress tensor for potential energy contribution
        - Properly handles periodic boundary conditions
        - Supports batched operations
    """
    _N, dim = positions.shape
    n_systems = len(volume)

    # Compute kinetic energy contribution per system
    # Split momenta and masses by system
    KE_per_system = torch.zeros(n_systems, device=positions.device, dtype=positions.dtype)
    for sys_idx in range(n_systems):
        system_mask = system_idx == sys_idx
        if system_mask.any():
            system_momenta = momenta[system_mask]
            system_masses = masses[system_mask]
            KE_per_system[sys_idx] = ts.calc_kinetic_energy(
                masses=system_masses, momenta=system_momenta
            )

    # Get stress tensor and compute trace per system
    # Handle stress tensor with batch dimension
    if stress.ndim == 3:
        internal_pressure = torch.diagonal(stress, dim1=-2, dim2=-1).sum(
            dim=-1
        )  # [n_systems]
    else:
        # Single system case - expand to batch dimension
        internal_pressure = torch.trace(stress).unsqueeze(0).expand(n_systems)

    # Compute force on cell coordinate per system
    # F = alpha * KE - dU/dV - P*V*d
    return (
        (alpha * KE_per_system)
        - (internal_pressure * volume)
        - (external_pressure * volume * dim)
    )


def _npt_nose_hoover_inner_step(
    state: NPTNoseHooverState,
    model: ModelInterface,
    dt: torch.Tensor,
    external_pressure: torch.Tensor,
) -> NPTNoseHooverState:
    """Perform one inner step of NPT integration using velocity Verlet algorithm.

    This function implements a single integration step for NPT dynamics, including:
    1. Cell momentum and particle momentum updates (half step)
    2. Position and cell position updates (full step)
    3. Force updates with new positions and cell
    4. Final momentum updates (half step)

    Args:
        model (ModelInterface): Model to compute forces and energies
        state (NPTNoseHooverState): Current system state
        dt (torch.Tensor): Integration timestep
        external_pressure (torch.Tensor): Target external pressure

    Returns:
        NPTNoseHooverState: Updated state after one integration step
    """
    # Get target pressure from kwargs or use default
    dt_2 = dt / 2

    # Unpack state variables for clarity
    positions = state.positions
    momenta = state.momenta
    masses = state.masses
    forces = state.forces
    cell_position = state.cell_position  # [n_systems]
    cell_momentum = state.cell_momentum  # [n_systems]
    cell_mass = state.cell_mass  # [n_systems]

    # Get current volume and cell function
    volume, volume_to_cell = _npt_nose_hoover_cell_info(state)
    cell = volume_to_cell(volume)

    # Get model output
    state.cell = cell
    model_output = model(state)

    # First half step: Update momenta
    n_atoms_per_system = torch.bincount(state.system_idx, minlength=state.n_systems)
    alpha = 1 + 1 / n_atoms_per_system  # [n_systems]

    cell_force_val = _npt_nose_hoover_compute_cell_force(
        alpha=alpha,
        volume=volume,
        positions=positions,
        momenta=momenta,
        masses=masses,
        stress=model_output["stress"],
        external_pressure=external_pressure,
        system_idx=state.system_idx,
    )

    # Update cell momentum and particle momenta
    cell_momentum = cell_momentum + dt_2 * cell_force_val.unsqueeze(-1)
    cell_velocities = cell_momentum.squeeze(-1) / cell_mass
    momenta = _npt_nose_hoover_exp_iL2(
        state, alpha, momenta, forces, cell_velocities, dt_2
    )

    # Full step: Update positions
    cell_position = cell_position + cell_velocities * dt

    # Update state with new cell_position before calling functions that depend on it
    state.cell_position = cell_position

    # Get updated cell
    volume, volume_to_cell = _npt_nose_hoover_cell_info(state)
    cell = volume_to_cell(volume)

    # Update particle positions and forces
<<<<<<< HEAD
    positions = _npt_nose_hoover_exp_iL1(state, state.velocities, cell_velocities, dt)
=======
    positions = _npt_nose_hoover_exp_iL1(
        state, state.momenta / state.masses.unsqueeze(-1), cell_momentum / cell_mass, dt
    )
>>>>>>> 10b04531
    state.positions = positions
    state.cell = cell
    model_output = model(state)

    # Second half step: Update momenta
    momenta = _npt_nose_hoover_exp_iL2(
        state, alpha, momenta, model_output["forces"], cell_velocities, dt_2
    )
    cell_force_val = _npt_nose_hoover_compute_cell_force(
        alpha=alpha,
        volume=volume,
        positions=positions,
        momenta=momenta,
        masses=masses,
        stress=model_output["stress"],
        external_pressure=external_pressure,
        system_idx=state.system_idx,
    )
    cell_momentum = cell_momentum + dt_2 * cell_force_val.unsqueeze(-1)

    # Return updated state
    state.positions = positions
    state.momenta = momenta
    state.forces = model_output["forces"]
    state.energy = model_output["energy"]
    state.cell_position = cell_position
    state.cell_momentum = cell_momentum
    state.cell_mass = cell_mass
    return state


def npt_nose_hoover_init(
    state: SimState | StateDict,
    model: ModelInterface,
    *,
    kT: torch.Tensor,
    dt: torch.Tensor,
    chain_length: int = 3,
    chain_steps: int = 2,
    sy_steps: int = 3,
    t_tau: torch.Tensor | None = None,
    b_tau: torch.Tensor | None = None,
    seed: int | None = None,
    **kwargs: Any,
) -> NPTNoseHooverState:
    """Initialize the NPT Nose-Hoover state.

    This function initializes a state for NPT molecular dynamics with Nose-Hoover
    chain thermostats for both temperature and pressure control. It sets up the
    system with appropriate initial conditions including particle positions, momenta,
    cell variables, and thermostat chains.

    Args:
        model (ModelInterface): Model to compute forces and energies
        state: Initial system state as MDState or dict containing positions, masses,
            cell, and PBC information
        kT: Target temperature in energy units
        external_pressure: Target external pressure
        dt: Integration timestep
        chain_length: Length of Nose-Hoover chains. Defaults to 3.
        chain_steps: Chain integration substeps. Defaults to 2.
        sy_steps: Suzuki-Yoshida integration order. Defaults to 3.
        t_tau: Thermostat relaxation time. Controls how quickly temperature
            equilibrates. Defaults to 100*dt
        b_tau: Barostat relaxation time. Controls how quickly pressure equilibrates.
            Defaults to 1000*dt
        seed: Random seed for momenta initialization. Used for reproducible runs
        **kwargs: Additional state variables like atomic_numbers or
            pre-initialized momenta

    Returns:
        NPTNoseHooverState: Initialized state containing:
            - Particle positions, momenta, forces
            - Cell position, momentum and mass (all with batch dimensions)
            - Reference cell matrix (with batch dimensions)
            - Thermostat and barostat chain variables
            - System energy
            - Other state variables (masses, PBC, etc.)

    Notes:
        - Uses separate Nose-Hoover chains for temperature and pressure control
        - Cell mass is set based on system size and barostat relaxation time
        - Initial momenta are drawn from Maxwell-Boltzmann distribution if not
          provided
        - Cell dynamics use logarithmic coordinates for volume updates
        - All cell properties are properly initialized with batch dimensions
    """
    device, dtype = model.device, model.dtype

    # Initialize the NPT Nose-Hoover state
    # Thermostat relaxation time
    if t_tau is None:
        t_tau = 100 * dt

    # Barostat relaxation time
    if b_tau is None:
        b_tau = 1000 * dt

    # Setup thermostats with appropriate timescales
    barostat_fns = construct_nose_hoover_chain(
        dt, chain_length, chain_steps, sy_steps, b_tau
    )
    thermostat_fns = construct_nose_hoover_chain(
        dt, chain_length, chain_steps, sy_steps, t_tau
    )

    if not isinstance(state, SimState):
        state = SimState(**state)

    _n_particles, dim = state.positions.shape
    n_systems = state.n_systems
    atomic_numbers = kwargs.get("atomic_numbers", state.atomic_numbers)

    # Initialize cell variables with proper system dimensions
    # cell_momentum: [n_systems, 1] for compatibility with half_step
    cell_position = torch.zeros(n_systems, device=device, dtype=dtype)
    cell_momentum = torch.zeros(n_systems, 1, device=device, dtype=dtype)

    # Convert kT to tensor if it's not already one
    if not isinstance(kT, torch.Tensor):
        kT = torch.tensor(kT, device=device, dtype=dtype)

    # Handle both scalar and batched kT
    kT_system = kT.expand(n_systems) if kT.ndim == 0 else kT

    # Calculate cell masses for each system
    n_atoms_per_system = torch.bincount(state.system_idx, minlength=n_systems)
    cell_mass = dim * (n_atoms_per_system + 1) * kT_system * torch.square(b_tau)
    cell_mass = cell_mass.to(device=device, dtype=dtype)

    # Calculate cell kinetic energy (using first system for initialization)
    dof_barostat = torch.ones(n_systems, device=device, dtype=dtype)
    KE_cell = (cell_momentum.squeeze(-1) ** 2) / (2 * cell_mass)

    # Initialize momenta
    momenta = kwargs.get(
        "momenta",
        calculate_momenta(state.positions, state.masses, state.system_idx, kT, seed),
    )

    # Compute total DOF for thermostat initialization and a zero KE placeholder
    dof_per_system = torch.bincount(state.system_idx, minlength=n_systems) * dim
    KE_thermostat = ts.calc_kinetic_energy(
        masses=state.masses, momenta=momenta, system_idx=state.system_idx
    )

    # Ensure reference_cell has proper system dimensions
    if state.cell.ndim == 2:
        # Single cell matrix - expand to batch dimension
        reference_cell = state.cell.unsqueeze(0).expand(n_systems, -1, -1).clone()
    else:
        # Already has batch dimension
        reference_cell = state.cell.clone()

    # Handle scalar cell input
    if (torch.is_tensor(state.cell) and state.cell.ndim == 0) or isinstance(
        state.cell, int | float
    ):
        cell_matrix = torch.eye(dim, device=device, dtype=dtype) * state.cell
        reference_cell = cell_matrix.unsqueeze(0).expand(n_systems, -1, -1).clone()
        state.cell = reference_cell

    # Get model output
    model_output = model(state)
    forces = model_output["forces"]
    energy = model_output["energy"]

    # Create initial state
    return NPTNoseHooverState(
        positions=state.positions,
        momenta=momenta,
        energy=energy,
        forces=forces,
        masses=state.masses,
        atomic_numbers=atomic_numbers,
        cell=state.cell,
        pbc=state.pbc,
        system_idx=state.system_idx,
        reference_cell=reference_cell,
        cell_position=cell_position,
        cell_momentum=cell_momentum,
        cell_mass=cell_mass,
        barostat=barostat_fns.initialize(dof_barostat, KE_cell, kT),
        thermostat=thermostat_fns.initialize(dof_per_system, KE_thermostat, kT),
        barostat_fns=barostat_fns,
        thermostat_fns=thermostat_fns,
    )


def npt_nose_hoover_step(
    state: NPTNoseHooverState,
    model: ModelInterface,
    *,
    dt: torch.Tensor,
    kT: torch.Tensor,
    external_pressure: torch.Tensor,
) -> NPTNoseHooverState:
    """Perform a complete NPT integration step with Nose-Hoover chain thermostats.

    This function performs a full NPT integration step including:
    1. Mass parameter updates for thermostats and cell
    2. Thermostat chain updates (half step)
    3. Inner NPT dynamics step
    4. Energy updates for thermostats
    5. Final thermostat chain updates (half step)

    Args:
        model (ModelInterface): Model to compute forces and energies
        state (NPTNoseHooverState): Current system state
        dt (torch.Tensor): Integration timestep
        kT (torch.Tensor): Target temperature
        external_pressure (torch.Tensor): Target external pressure

    Returns:
        NPTNoseHooverState: Updated state after complete integration step
    """
    device, dtype = model.device, model.dtype

    # Unpack state variables for clarity
    barostat = state.barostat
    thermostat = state.thermostat

    # Update mass parameters
    state.barostat = state.barostat_fns.update_mass(barostat, kT)
    state.thermostat = state.thermostat_fns.update_mass(thermostat, kT)
    state = _npt_nose_hoover_update_cell_mass(state, kT, device, dtype)

    # First half step of thermostat chains
    cell_system_idx = torch.arange(state.n_systems, device=device)
    state.cell_momentum, state.barostat = state.barostat_fns.half_step(
        state.cell_momentum, state.barostat, kT, cell_system_idx
    )
    state.momenta, state.thermostat = state.thermostat_fns.half_step(
        state.momenta, state.thermostat, kT, state.system_idx
    )

    # Perform inner NPT step
    state = _npt_nose_hoover_inner_step(state, model, dt, external_pressure)

    # Update kinetic energies for thermostats
    KE = ts.calc_kinetic_energy(
        masses=state.masses, momenta=state.momenta, system_idx=state.system_idx
    )
    state.thermostat.kinetic_energy = KE

    KE_cell = (torch.square(state.cell_momentum.squeeze(-1))) / (2 * state.cell_mass)
    state.barostat.kinetic_energy = KE_cell

    # Second half step of thermostat chains
    state.momenta, state.thermostat = state.thermostat_fns.half_step(
        state.momenta, state.thermostat, kT, state.system_idx
    )
    state.cell_momentum, state.barostat = state.barostat_fns.half_step(
        state.cell_momentum, state.barostat, kT, cell_system_idx
    )
    return state


def _compute_chain_energy(
    chain: NoseHooverChain, kT: torch.Tensor, e_tot: torch.Tensor, dof: torch.Tensor
) -> torch.Tensor:
    """Compute energy contribution from a Nose-Hoover chain.

    Args:
        chain: The Nose-Hoover chain state
        kT: Target temperature
        e_tot: Current total energy for broadcasting
        dof: Degrees of freedom (only used for first chain element)

    Returns:
        Total chain energy contribution
    """
    chain_energy = torch.zeros_like(e_tot)

    # First chain element with DOF weighting
    ke_0 = torch.square(chain.momenta[:, 0]) / (2 * chain.masses[:, 0])
    pe_0 = dof * kT * chain.positions[:, 0]

    chain_energy += ke_0 + pe_0

    # Remaining chain elements
    for i in range(1, chain.positions.shape[1]):
        ke = torch.square(chain.momenta[:, i]) / (2 * chain.masses[:, i])
        pe = kT * chain.positions[:, i]
        chain_energy += ke + pe

    return chain_energy


def npt_nose_hoover_invariant(
    state: NPTNoseHooverState,
    kT: torch.Tensor,
    external_pressure: torch.Tensor,
) -> torch.Tensor:
    """Computes the conserved quantity for NPT ensemble with Nose-Hoover thermostat.

    This function calculates the Hamiltonian of the extended NPT dynamics, which should
    be conserved during the simulation. It's useful for validating the correctness of
    NPT simulations.

    The conserved quantity includes:
    - Potential energy of the systems
    - Kinetic energy of the particles
    - Energy contributions from thermostat chains (per system)
    - Energy contributions from barostat chains (per system)
    - PV work term
    - Cell kinetic energy

    Args:
        state: Current state of the NPT simulation system.
            Must contain position, momentum, cell, cell_momentum, cell_mass, thermostat,
            and barostat with proper batching for multiple systems.
        external_pressure: Target external pressure of the system.
        kT: Target thermal energy (Boltzmann constant x temperature).

    Returns:
        torch.Tensor: The conserved quantity (extended Hamiltonian) of the NPT system.
            Returns a scalar for a single system or tensor with shape [n_systems] for
            multiple systems.
    """
    # Calculate volume and potential energy
    volume = torch.det(state.current_cell)  # [n_systems]
    e_pot = state.energy  # Should be scalar or [n_systems]

    # Calculate kinetic energy of particles per system
    e_kin_per_system = ts.calc_kinetic_energy(
        masses=state.masses, momenta=state.momenta, system_idx=state.system_idx
    )

    # Calculate degrees of freedom per system
    n_atoms_per_system = torch.bincount(state.system_idx, minlength=state.n_systems)
    dof_per_system = n_atoms_per_system * state.positions.shape[-1]  # n_atoms * n_dim

    # Initialize total energy with PE + KE
    e_tot = e_pot + e_kin_per_system

    # Add thermostat chain contributions (batched per system, DOF = n_atoms * 3)
    e_tot += _compute_chain_energy(state.thermostat, kT, e_tot, dof_per_system)

    # Add barostat chain contributions (batched per system, DOF = 1)
    barostat_dof = torch.ones_like(dof_per_system)  # 1 DOF per system for barostat
    e_tot += _compute_chain_energy(state.barostat, kT, e_tot, barostat_dof)

    # Add PV term and cell kinetic energy (both are per system)
    e_tot += external_pressure * volume

    # Ensure cell_momentum has the right shape [n_systems]
    cell_momentum = state.cell_momentum.squeeze()

    e_tot += torch.square(cell_momentum) / (2 * state.cell_mass)

    return e_tot<|MERGE_RESOLUTION|>--- conflicted
+++ resolved
@@ -1249,13 +1249,7 @@
     cell = volume_to_cell(volume)
 
     # Update particle positions and forces
-<<<<<<< HEAD
     positions = _npt_nose_hoover_exp_iL1(state, state.velocities, cell_velocities, dt)
-=======
-    positions = _npt_nose_hoover_exp_iL1(
-        state, state.momenta / state.masses.unsqueeze(-1), cell_momentum / cell_mass, dt
-    )
->>>>>>> 10b04531
     state.positions = positions
     state.cell = cell
     model_output = model(state)
