"""The core state representation.

The main SimState class represents atomistic systems with support for batched
operations and conversion to/from various atomistic formats.
"""

import copy
import importlib
import typing
from collections import defaultdict
from collections.abc import Generator, Sequence
from dataclasses import dataclass, field
from typing import TYPE_CHECKING, Any, ClassVar, Literal, Self

import torch

import torch_sim as ts
from torch_sim.typing import StateLike


if TYPE_CHECKING:
    from ase import Atoms
    from phonopy.structure.atoms import PhonopyAtoms
    from pymatgen.core import Structure

from torch_sim.constraints import Constraint, merge_constraints, validate_constraints


@dataclass
class SimState:
    """State representation for atomistic systems with batched operations support.

    Contains the fundamental properties needed to describe an atomistic system:
    positions, masses, unit cell, periodic boundary conditions, and atomic numbers.
    Supports batched operations where multiple atomistic systems can be processed
    simultaneously, managed through system indices.

    States support slicing, cloning, splitting, popping, and movement to other
    data structures or devices. Slicing is supported through fancy indexing,
    e.g. `state[[0, 1, 2]]` will return a new state containing only the first three
    systems. The other operations are available through the `pop`, `split`, `clone`,
    and `to` methods.

    Attributes:
        positions (torch.Tensor): Atomic positions with shape (n_atoms, 3)
        masses (torch.Tensor): Atomic masses with shape (n_atoms,)
        cell (torch.Tensor): Unit cell vectors with shape (n_systems, 3, 3).
            Note that we use a column vector convention, i.e. the cell vectors are
            stored as `[[a1, b1, c1], [a2, b2, c2], [a3, b3, c3]]` as opposed to
            the row vector convention `[[a1, a2, a3], [b1, b2, b3], [c1, c2, c3]]`
            used by ASE.
        pbc (bool | list[bool] | torch.Tensor): indicates periodic boundary
            conditions in each axis. If a boolean is provided, all axes are
            assumed to have the same periodic boundary conditions.
        atomic_numbers (torch.Tensor): Atomic numbers with shape (n_atoms,)
        system_idx (torch.Tensor): Maps each atom index to its system index.
            Has shape (n_atoms,), must be unique consecutive integers starting from 0.
        constraints (list["Constraint"] | None): List of constraints applied to the
            system. Constraints affect degrees of freedom and modify positions.

    Properties:
        wrap_positions (torch.Tensor): Positions wrapped according to periodic boundary
            conditions
        device (torch.device): Device of the positions tensor
        dtype (torch.dtype): Data type of the positions tensor
        n_atoms (int): Total number of atoms across all systems
        n_systems (int): Number of unique systems in the system

    Notes:
        - positions, masses, and atomic_numbers must have shape (n_atoms, 3).
        - cell must be in the conventional matrix form.
        - system indices must be unique consecutive integers starting from 0.

    Examples:
        >>> state = initialize_state(
        ...     [ase_atoms_1, ase_atoms_2, ase_atoms_3], device, dtype
        ... )
        >>> state.n_systems
        3
        >>> new_state = state[[0, 1]]
        >>> new_state.n_systems
        2
        >>> cloned_state = state.clone()
    """

    positions: torch.Tensor
    masses: torch.Tensor
    cell: torch.Tensor
    pbc: torch.Tensor | list[bool] | bool
    atomic_numbers: torch.Tensor
    system_idx: torch.Tensor | None = field(default=None)
    _constraints: list["Constraint"] = field(default_factory=lambda: [])  # noqa: PIE807

    if TYPE_CHECKING:

        @property
        def system_idx(self) -> torch.Tensor:
            """A getter for system_idx that tells type checkers it's always defined."""
            return self.system_idx

        @property
        def pbc(self) -> torch.Tensor:
            """A getter for pbc that tells type checkers it's always defined."""
            return self.pbc

    _atom_attributes: ClassVar[set[str]] = {
        "positions",
        "masses",
        "atomic_numbers",
        "system_idx",
    }
    _system_attributes: ClassVar[set[str]] = {"cell"}
    _global_attributes: ClassVar[set[str]] = {"pbc"}

    def __post_init__(self) -> None:
        """Initialize the SimState and validate the arguments."""
        # Check that positions, masses and atomic numbers have compatible shapes
        shapes = [
            getattr(self, attr).shape[0]
            for attr in ("positions", "masses", "atomic_numbers")
        ]

        if len(set(shapes)) > 1:
            raise ValueError(
                f"Incompatible shapes: positions {shapes[0]}, "
                f"masses {shapes[1]}, atomic_numbers {shapes[2]}"
            )

        if isinstance(self.pbc, bool):
            self.pbc = [self.pbc] * 3
        if not isinstance(self.pbc, torch.Tensor):
            self.pbc = torch.tensor(self.pbc, dtype=torch.bool, device=self.device)

        initial_system_idx = self.system_idx
        if initial_system_idx is None:
            self.system_idx = torch.zeros(
                self.n_atoms, device=self.device, dtype=torch.int64
            )
        else:  # assert that system indices are unique consecutive integers
            _, counts = torch.unique_consecutive(initial_system_idx, return_counts=True)
            if not torch.all(counts == torch.bincount(initial_system_idx)):
                raise ValueError("System indices must be unique consecutive integers")

        if self.constraints:
            validate_constraints(self.constraints, state=self)

        if self.cell.ndim != 3 and initial_system_idx is None:
            self.cell = self.cell.unsqueeze(0)

        if self.cell.shape[-2:] != (3, 3):
            raise ValueError("Cell must have shape (n_systems, 3, 3)")

        if self.cell.shape[0] != self.n_systems:
            raise ValueError(
                f"Cell must have shape (n_systems, 3, 3), got {self.cell.shape}"
            )

        # if devices aren't all the same, raise an error, in a clean way
        devices = {
            attr: getattr(self, attr).device
            for attr in (
                "positions",
                "masses",
                "cell",
                "atomic_numbers",
                "pbc",
                "system_idx",
            )
        }
        if len(set(devices.values())) > 1:
            raise ValueError("All tensors must be on the same device")

    @property
    def wrap_positions(self) -> torch.Tensor:
        """Atomic positions wrapped according to periodic boundary conditions if pbc=True,
        otherwise returns unwrapped positions with shape (n_atoms, 3).
        """
        # TODO: implement a wrapping method
        return self.positions

    @property
    def device(self) -> torch.device:
        """The device where the tensor data is located."""
        return self.positions.device

    @property
    def dtype(self) -> torch.dtype:
        """The data type of the positions tensor."""
        return self.positions.dtype

    @property
    def n_atoms(self) -> int:
        """Total number of atoms in the system across all systems."""
        return self.positions.shape[0]

    @property
    def n_atoms_per_system(self) -> torch.Tensor:
<<<<<<< HEAD
        """Number of atoms per system. Length is n_systems."""
        return (
            self.system_idx.bincount()
            if self.system_idx is not None
            else torch.tensor([self.n_atoms], device=self.device)
        )
=======
        """Number of atoms per system."""
        return self.system_idx.bincount()
>>>>>>> 8c8983c2

    @property
    def n_systems(self) -> int:
        """Number of systems in the system."""
        return torch.unique(self.system_idx).shape[0]

    @property
    def volume(self) -> torch.Tensor:
        """Volume of the system."""
        return torch.det(self.cell)

    @property
    def attributes(self) -> dict[str, torch.Tensor]:
        """Get all public attributes of the state."""
        return {
            attr: getattr(self, attr)
            for attr in self._atom_attributes
            | self._system_attributes
            | self._global_attributes
            | {"_constraints"}
        }

    @property
    def column_vector_cell(self) -> torch.Tensor:
        """Unit cell following the column vector convention."""
        return self.cell

    @column_vector_cell.setter
    def column_vector_cell(self, value: torch.Tensor) -> None:
        """Set the unit cell from value following the column vector convention.

        Args:
            value: The unit cell as a column vector
        """
        self.cell = value

    @property
    def row_vector_cell(self) -> torch.Tensor:
        """Unit cell following the row vector convention."""
        return self.cell.mT

    @row_vector_cell.setter
    def row_vector_cell(self, value: torch.Tensor) -> None:
        """Set the unit cell from value following the row vector convention.

        Args:
            value: The unit cell as a row vector
        """
        self.cell = value.mT

    def set_positions(self, new_positions: torch.Tensor) -> None:
        """Set the positions and apply constraints if they exist.

        Args:
            new_positions: New positions tensor with shape (n_atoms, 3)
        """
        # Apply constraints if they exist
        for constraint in self.constraints:
            constraint.adjust_positions(self, new_positions)
        self.positions = new_positions

    @property
    def constraints(self) -> list[Constraint]:
        """Get the constraints for the SimState.

        Returns:
            list["Constraint"]: List of constraints applied to the system.
        """
        return self._constraints

    @constraints.setter
    def constraints(self, constraints: list[Constraint] | Constraint) -> None:
        """Set the constraints for the SimState.

        Args:
            constraints (list["Constraint"] | None): List of constraints to apply.
                If None, no constraints are applied.

        Raises:
            ValueError: If constraints are invalid or span multiple systems
        """
        # check it is a list
        if isinstance(constraints, Constraint):
            constraints = [constraints]

        # Validate new constraints before adding
        validate_constraints(constraints, state=self)

        self._constraints = constraints

    def get_number_of_degrees_of_freedom(self) -> torch.Tensor:
        """Calculate degrees of freedom accounting for constraints.

        Returns:
            torch.Tensor: Number of degrees of freedom per system, with shape
                (n_systems,). Each system starts with 3 * n_atoms_per_system degrees
                of freedom, minus any degrees removed by constraints.
        """
        # Start with unconstrained DOF: 3 degrees per atom
        dof_per_system = 3 * self.n_atoms_per_system

        # Subtract DOF removed by constraints
        if self.constraints is not None:
            for constraint in self.constraints:
                removed_dof = constraint.get_removed_dof(self)
                dof_per_system -= removed_dof

        # Ensure non-negative DOF
        if (dof_per_system <= 0).any():
            raise ValueError("Degrees of freedom cannot be zero or negative")
        return dof_per_system

    def clone(self) -> Self:
        """Create a deep copy of the SimState.

        Creates a new SimState object with identical but independent tensors,
        allowing modification without affecting the original.

        Returns:
            SimState: A new SimState object with the same properties as the original
        """
        attrs = {}
        for attr_name, attr_value in self.attributes.items():
            if isinstance(attr_value, torch.Tensor):
                attrs[attr_name] = attr_value.clone()
            else:
                attrs[attr_name] = copy.deepcopy(attr_value)

        return type(self)(**attrs)

    @classmethod
    def from_state(cls, state: "SimState", **additional_attrs: Any) -> Self:
        """Create a new state from an existing state with additional attributes.

        This method copies all attributes from the source state and adds any additional
        attributes needed for the target state class. It's useful for converting between
        different state types (e.g., SimState to MDState).

        Args:
            state: Source state to copy base attributes from
            **additional_attrs: Additional attributes required by the target state class

        Returns:
            New state of the target class with copied and additional attributes

        Example:
            >>> from torch_sim.integrators.md import MDState
            >>> md_state = MDState.from_state(
            ...     sim_state,
            ...     energy=model_output["energy"],
            ...     forces=model_output["forces"],
            ...     momenta=torch.zeros_like(sim_state.positions),
            ... )
        """
        # Copy all attributes from the source state
        attrs = {}
        for attr_name, attr_value in state.attributes.items():
            if isinstance(attr_value, torch.Tensor):
                attrs[attr_name] = attr_value.clone()
            else:
                attrs[attr_name] = copy.deepcopy(attr_value)

        # Add/override with additional attributes
        attrs.update(additional_attrs)

        return cls(**attrs)

    def to_atoms(self) -> list["Atoms"]:
        """Convert the SimState to a list of ASE Atoms objects.

        Returns:
            list[Atoms]: A list of ASE Atoms objects, one per system
        """
        return ts.io.state_to_atoms(self)

    def to_structures(self) -> list["Structure"]:
        """Convert the SimState to a list of pymatgen Structure objects.

        Returns:
            list[Structure]: A list of pymatgen Structure objects, one per system
        """
        return ts.io.state_to_structures(self)

    def to_phonopy(self) -> list["PhonopyAtoms"]:
        """Convert the SimState to a list of PhonopyAtoms objects.

        Returns:
            list[PhonopyAtoms]: A list of PhonopyAtoms objects, one per system
        """
        return ts.io.state_to_phonopy(self)

    def split(self) -> list[Self]:
        """Split the SimState into a list of single-system SimStates.

        Divides the current state into separate states, each containing a single system,
        preserving all properties appropriately for each system.

        Returns:
            list[SimState]: A list of SimState objects, one per system
        """
        return _split_state(self)

    def pop(self, system_indices: int | list[int] | slice | torch.Tensor) -> list[Self]:
        """Pop off states with the specified system indices.

        This method modifies the original state object by removing the specified
        systems and returns the removed systems as separate SimState objects.

        Args:
            system_indices (int | list[int] | slice | torch.Tensor): The system indices
                to pop

        Returns:
            list[SimState]: Popped SimState objects, one per system index

        Notes:
            This method modifies the original SimState in-place.
        """
        system_indices = _normalize_system_indices(
            system_indices, self.n_systems, self.device
        )

        # Get the modified state and popped states
        modified_state, popped_states = _pop_states(self, system_indices)

        # Update all attributes of self with the modified state's attributes
        for attr_name, attr_value in modified_state.attributes.items():
            setattr(self, attr_name, attr_value)

        return popped_states

    def to(
        self, device: torch.device | None = None, dtype: torch.dtype | None = None
    ) -> Self:
        """Convert the SimState to a new device and/or data type.

        Args:
            device (torch.device, optional): The target device.
                Defaults to current device.
            dtype (torch.dtype, optional): The target data type.
                Defaults to current dtype.

        Returns:
            SimState: A new SimState with tensors on the specified device and dtype
        """
        return _state_to_device(self, device, dtype)

    def __getitem__(self, system_indices: int | list[int] | slice | torch.Tensor) -> Self:
        """Enable standard Python indexing syntax for slicing batches.

        Args:
            system_indices (int | list[int] | slice | torch.Tensor): The system indices
                to include

        Returns:
            SimState: A new SimState containing only the specified systems
        """
        # TODO: need to document that slicing is supported
        # Reuse the existing slice method
        system_indices = _normalize_system_indices(
            system_indices, self.n_systems, self.device
        )

        return _slice_state(self, system_indices)

    def __init_subclass__(cls, **kwargs) -> None:
        """Enforce that all derived states cannot have tensor attributes that can also be
        None. This is because torch.concatenate cannot concat between a tensor and a None.

        Also enforce all of child classes's attributes are specified in _atom_attributes,
        _system_attributes, or _global_attributes.
        """
        cls._assert_no_tensor_attributes_can_be_none()
        cls._assert_all_attributes_have_defined_scope()
        super().__init_subclass__(**kwargs)

    @classmethod
    def _assert_no_tensor_attributes_can_be_none(cls) -> None:
        # We need to use get_type_hints to correctly inspect the types

        # exceptions exist because the type hint doesn't actually reflect the real type
        # (since we change their type in the post_init)
        exceptions = {"system_idx"}

        type_hints = typing.get_type_hints(cls)
        for attr_name, attr_type_hint in type_hints.items():
            origin = typing.get_origin(attr_type_hint)
            if attr_name in exceptions:
                continue
            is_union = origin is typing.Union
            if not is_union and origin is not None:
                # For Python 3.10+ `|` syntax, origin is types.UnionType
                # We check by name to be robust against module reloading/patching issues
                is_union = origin.__module__ == "types" and origin.__name__ == "UnionType"
            if is_union:
                args = typing.get_args(attr_type_hint)
                if torch.Tensor in args and type(None) in args:
                    raise TypeError(
                        f"Attribute '{attr_name}' in class '{cls.__name__}' is not "
                        "allowed to be of type 'torch.Tensor | None' because torch.cat "
                        "cannot concatenate between a tensor and a None. Please default "
                        "the tensor with dummy values and track the 'None' case."
                    )

    @classmethod
    def _assert_all_attributes_have_defined_scope(cls) -> None:
        all_defined_attributes = (
            cls._atom_attributes | cls._system_attributes | cls._global_attributes
        )
        # 1) assert that no attribute is defined twice in all_defined_attributes
        duplicates = (
            (cls._atom_attributes & cls._system_attributes)
            | (cls._atom_attributes & cls._global_attributes)
            | (cls._system_attributes & cls._global_attributes)
        )
        if duplicates:
            raise TypeError(
                f"Attributes {duplicates} are declared multiple times in {cls.__name__} "
                "in _atom_attributes, _system_attributes, or _global_attributes"
            )

        # 2) assert that all attributes are defined in all_defined_attributes
        all_annotations = {}
        for parent_cls in cls.mro():
            if hasattr(parent_cls, "__annotations__"):
                all_annotations.update(parent_cls.__annotations__)

        # Get class namespace attributes (methods, properties, class vars with values)
        class_namespace = vars(cls)
        attributes_to_check = set(class_namespace.keys()) | set(all_annotations.keys())

        for attr_name in attributes_to_check:
            is_special_attribute = attr_name.startswith("__")
            is_private_attribute = attr_name.startswith("_") and not is_special_attribute
            is_property = attr_name in class_namespace and isinstance(
                class_namespace.get(attr_name), property
            )
            is_method = hasattr(cls, attr_name) and callable(getattr(cls, attr_name))
            is_class_variable = (
                # Note: _atom_attributes, _system_attributes, and _global_attributes
                # are all class variables
                typing.get_origin(all_annotations.get(attr_name)) is typing.ClassVar
            )

            if (
                is_special_attribute
                or is_private_attribute
                or is_property
                or is_method
                or is_class_variable
            ):
                continue

            if attr_name not in all_defined_attributes:
                raise TypeError(
                    f"Attribute '{attr_name}' is not defined in {cls.__name__} in any "
                    "of _atom_attributes, _system_attributes, or _global_attributes"
                )


@dataclass(kw_only=True)
class DeformGradMixin:
    """Mixin for states that support deformation gradients."""

    reference_cell: torch.Tensor

    _system_attributes: ClassVar[set[str]] = {"reference_cell"}

    if TYPE_CHECKING:
        # define this under a TYPE_CHECKING block to avoid it being included in the
        # dataclass __init__ during runtime
        row_vector_cell: torch.Tensor

    @property
    def reference_row_vector_cell(self) -> torch.Tensor:
        """Get the original unit cell in terms of row vectors."""
        return self.reference_cell.mT

    @reference_row_vector_cell.setter
    def reference_row_vector_cell(self, value: torch.Tensor) -> None:
        """Set the original unit cell in terms of row vectors."""
        self.reference_cell = value.mT

    @staticmethod
    def _deform_grad(
        reference_row_vector_cell: torch.Tensor, row_vector_cell: torch.Tensor
    ) -> torch.Tensor:
        """Calculate the deformation gradient from original cell to current cell.

        Returns:
            The deformation gradient
        """
        return torch.linalg.solve(reference_row_vector_cell, row_vector_cell).transpose(
            -2, -1
        )

    def deform_grad(self) -> torch.Tensor:
        """Calculate the deformation gradient from original cell to current cell.

        Returns:
            The deformation gradient
        """
        return self._deform_grad(self.reference_row_vector_cell, self.row_vector_cell)


def _normalize_system_indices(
    system_indices: int | Sequence[int] | slice | torch.Tensor,
    n_systems: int,
    device: torch.device,
) -> torch.Tensor:
    """Normalize system indices to handle negative indices and different input types.

    Converts various system index representations to a consistent tensor format,
    handling negative indices in the Python style (counting from the end).

    Args:
        system_indices (int | list[int] | slice | torch.Tensor): The system indices to
            normalize
        n_systems (int): Total number of systems in the system
        device (torch.device): Device to place the output tensor on

    Returns:
        torch.Tensor: Normalized system indices as a tensor

    Raises:
        TypeError: If system_indices is of an unsupported type
    """
    if isinstance(system_indices, int):
        # Handle negative integer indexing
        if system_indices < 0:
            system_indices = n_systems + system_indices
        return torch.tensor([system_indices], device=device)
    if isinstance(system_indices, list):
        # Handle negative indices in lists
        normalized = [idx if idx >= 0 else n_systems + idx for idx in system_indices]
        return torch.tensor(normalized, device=device)
    if isinstance(system_indices, slice):
        # Let PyTorch handle the slice conversion with negative indices
        return torch.arange(n_systems, device=device)[system_indices]
    if isinstance(system_indices, torch.Tensor):
        # Handle negative indices in tensors
        return torch.where(system_indices < 0, n_systems + system_indices, system_indices)
    raise TypeError(f"Unsupported index type: {type(system_indices)}")


def _state_to_device[T: SimState](
    state: T, device: torch.device | None = None, dtype: torch.dtype | None = None
) -> T:
    """Convert the SimState to a new device and dtype.

    Creates a new SimState with all tensors moved to the specified device and
    with the specified data type.

    Args:
        state (SimState): The state to convert
        device (torch.device, optional): The target device. Defaults to current device.
        dtype (torch.dtype, optional): The target data type. Defaults to current dtype.

    Returns:
        SimState: A new SimState with tensors on the specified device and dtype
    """
    if device is None:
        device = state.device
    if dtype is None:
        dtype = state.dtype

    attrs = state.attributes
    for attr_name, attr_value in attrs.items():
        if isinstance(attr_value, torch.Tensor):
            attrs[attr_name] = attr_value.to(device=device)

    if dtype is not None:
        attrs["positions"] = attrs["positions"].to(dtype=dtype)
        attrs["masses"] = attrs["masses"].to(dtype=dtype)
        attrs["cell"] = attrs["cell"].to(dtype=dtype)
        attrs["atomic_numbers"] = attrs["atomic_numbers"].to(dtype=torch.int)
    return type(state)(**attrs)


def get_attrs_for_scope(
    state: SimState, scope: Literal["per-atom", "per-system", "global"]
) -> Generator[tuple[str, Any], None, None]:
    """Get attributes for a given scope.

    Args:
        state (SimState): The state to get attributes for
        scope (Literal["per-atom", "per-system", "global"]): The scope to get
            attributes for

    Returns:
        Generator[tuple[str, Any], None, None]: A generator of attribute names and values
    """
    match scope:
        case "per-atom":
            attr_names = state._atom_attributes  # noqa: SLF001
        case "per-system":
            attr_names = state._system_attributes  # noqa: SLF001
        case "global":
            attr_names = state._global_attributes  # noqa: SLF001
        case _:
            raise ValueError(f"Unknown scope: {scope!r}")
    for attr_name in attr_names:
        yield attr_name, getattr(state, attr_name)


def _filter_attrs_by_mask(
    state: SimState,
    atom_mask: torch.Tensor,
    system_mask: torch.Tensor,
) -> dict:
    """Filter attributes by atom and system masks.

    Selects subsets of attributes based on boolean masks for atoms and systems.

    Args:
        state (SimState): The state to filter
        atom_mask (torch.Tensor): Boolean mask for atoms to include with shape
            (n_atoms,)
        system_mask (torch.Tensor): Boolean mask for systems to include with shape
            (n_systems,)

    Returns:
        dict: Filtered attributes with appropriate handling for each scope
    """
    # Copy global attributes directly
    filtered_attrs = dict(get_attrs_for_scope(state, "global"))

    # take into account constraints that are AtomIndexedConstraint
    filtered_attrs["_constraints"] = [
        constraint.select_constraint(atom_mask, system_mask)
        for constraint in copy.deepcopy(state.constraints)
    ]
    # Remove any None constraints resulting from selection
    filtered_attrs["_constraints"] = [
        constraint
        for constraint in filtered_attrs["_constraints"]
        if constraint is not None
    ]

    # Filter per-atom attributes
    for attr_name, attr_value in get_attrs_for_scope(state, "per-atom"):
        if attr_name == "system_idx":
            # Get the old system indices for the selected atoms
            old_system_indices = attr_value[atom_mask]

            # Get the system indices that are kept
            kept_indices = torch.arange(attr_value.max() + 1, device=attr_value.device)[
                system_mask
            ]

            # Create a mapping from old system indices to new consecutive indices
            system_idx_map = {idx.item(): i for i, idx in enumerate(kept_indices)}

            # Create new system tensor with remapped indices
            new_system_idxs = torch.tensor(
                [system_idx_map[b.item()] for b in old_system_indices],
                device=attr_value.device,
                dtype=attr_value.dtype,
            )
            filtered_attrs[attr_name] = new_system_idxs

        else:
            filtered_attrs[attr_name] = attr_value[atom_mask]

    # Filter per-system attributes
    for attr_name, attr_value in get_attrs_for_scope(state, "per-system"):
        if isinstance(attr_value, torch.Tensor):
            filtered_attrs[attr_name] = attr_value[system_mask]
        else:  # Non-tensor attributes (e.g. cell filter) are copied as-is
            filtered_attrs[attr_name] = attr_value

    return filtered_attrs


def _split_state[T: SimState](state: T) -> list[T]:
    """Split a SimState into a list of states, each containing a single system.

    Divides a multi-system state into individual single-system states, preserving
    appropriate properties for each system.

    Args:
        state (SimState): The SimState to split

    Returns:
        list[SimState]: A list of SimState objects, each containing a single
            system
    """
    system_sizes = state.n_atoms_per_system.tolist()

    split_per_atom = {}
    for attr_name, attr_value in get_attrs_for_scope(state, "per-atom"):
        if attr_name != "system_idx":
            split_per_atom[attr_name] = torch.split(attr_value, system_sizes, dim=0)

    split_per_system = {}
    for attr_name, attr_value in get_attrs_for_scope(state, "per-system"):
        if isinstance(attr_value, torch.Tensor):
            split_per_system[attr_name] = torch.split(attr_value, 1, dim=0)
        else:  # Non-tensor attributes are replicated for each split
            split_per_system[attr_name] = [attr_value] * state.n_systems

    global_attrs = dict(get_attrs_for_scope(state, "global"))

    # Create a state for each system
    states: list[T] = []
    n_systems = len(system_sizes)
    zero_tensor = torch.tensor([0], device=state.device, dtype=torch.int64)
    cumsum_atoms = torch.cat((zero_tensor, torch.cumsum(state.n_atoms_per_system, dim=0)))
    for sys_idx in range(n_systems):
        system_attrs = {
            # Create a system tensor with all zeros for this system
            "system_idx": torch.zeros(
                system_sizes[sys_idx], device=state.device, dtype=torch.int64
            ),
            # Add the split per-atom attributes
            **{
                attr_name: split_per_atom[attr_name][sys_idx]
                for attr_name in split_per_atom
            },
            # Add the split per-system attributes
            **{
                attr_name: split_per_system[attr_name][sys_idx]
                for attr_name in split_per_system
            },
            # Add the global attributes
            **global_attrs,
        }

        atom_idx = torch.arange(cumsum_atoms[sys_idx], cumsum_atoms[sys_idx + 1])
        new_constraints = [
            new_constraint
            for constraint in state.constraints
            if (new_constraint := constraint.select_sub_constraint(atom_idx, sys_idx))
        ]

        system_attrs["_constraints"] = new_constraints
        states.append(type(state)(**system_attrs))  # type: ignore[invalid-argument-type]

    return states


def _pop_states[T: SimState](
    state: T, pop_indices: list[int] | torch.Tensor
) -> tuple[T, list[T]]:
    """Pop off the states with the specified indices.

    Extracts and removes the specified system indices from the state.

    Args:
        state (SimState): The SimState to modify
        pop_indices (list[int] | torch.Tensor): The system indices to extract and remove

    Returns:
        tuple[SimState, list[SimState]]: A tuple containing:
            - The modified original state with specified systems removed
            - A list of the extracted SimStates, one per popped system

    Notes:
        Unlike the pop method, this function does not modify the input state.
    """
    if len(pop_indices) == 0:
        return state, []

    if isinstance(pop_indices, list):
        pop_indices = torch.tensor(pop_indices, device=state.device, dtype=torch.int64)

    # Create masks for the atoms and systems to keep and pop
    system_range = torch.arange(state.n_systems, device=state.device)
    pop_system_mask = torch.isin(system_range, pop_indices)
    keep_system_mask = ~pop_system_mask

    pop_atom_mask = torch.isin(state.system_idx, pop_indices)
    keep_atom_mask = ~pop_atom_mask

    # Filter attributes for keep and pop states
    keep_attrs = _filter_attrs_by_mask(state, keep_atom_mask, keep_system_mask)
    pop_attrs = _filter_attrs_by_mask(state, pop_atom_mask, pop_system_mask)

    # Create the keep state
    keep_state: T = type(state)(**keep_attrs)  # type: ignore[assignment]

    # Create and split the pop state
    pop_state: T = type(state)(**pop_attrs)  # type: ignore[assignment]
    pop_states = _split_state(pop_state)

    return keep_state, pop_states


def _slice_state[T: SimState](state: T, system_indices: list[int] | torch.Tensor) -> T:
    """Slice a substate from the SimState containing only the specified system indices.

    Creates a new SimState containing only the specified systems, preserving
    all relevant properties.

    Args:
        state (SimState): The state to slice
        system_indices (list[int] | torch.Tensor): System indices to include in the
            sliced state

    Returns:
        SimState: A new SimState object containing only the specified systems

    Raises:
        ValueError: If system_indices is empty
    """
    if isinstance(system_indices, list):
        system_indices = torch.tensor(
            system_indices, device=state.device, dtype=torch.int64
        )

    if len(system_indices) == 0:
        raise ValueError("system_indices cannot be empty")

    # Create masks for the atoms and systems to include
    system_range = torch.arange(state.n_systems, device=state.device)
    system_mask = torch.isin(system_range, system_indices)
    atom_mask = torch.isin(state.system_idx, system_indices)

    # Filter attributes
    filtered_attrs = _filter_attrs_by_mask(state, atom_mask, system_mask)

    # Create the sliced state
    return type(state)(**filtered_attrs)  # type: ignore[invalid-return-type]


def concatenate_states[T: SimState](  # noqa: C901
    states: Sequence[T], device: torch.device | None = None
) -> T:
    """Concatenate a list of SimStates into a single SimState.

    Combines multiple states into a single state with multiple systems.
    Global properties are taken from the first state, and per-atom and per-system
    properties are concatenated.

    Args:
        states (Sequence[SimState]): A list of SimState objects to concatenate
        device (torch.device, optional): The device to place the concatenated state on.
            Defaults to the device of the first state.

    Returns:
        SimState: A new SimState containing all input states as separate systems

    Raises:
        ValueError: If states is empty
        TypeError: If not all states are of the same type
    """
    if not states:
        raise ValueError("Cannot concatenate an empty list of states")

    # Get the first state to determine properties
    first_state = states[0]

    # Ensure all states are of the same class
    state_class = type(first_state)
    if not all(isinstance(state, state_class) for state in states):
        raise TypeError("All states must be of the same type")

    # Use the target device or default to the first state's device
    target_device = device or first_state.device

    # Initialize result with global properties from first state
    concatenated = dict(get_attrs_for_scope(first_state, "global"))

    # Pre-allocate lists for tensors to concatenate
    per_atom_tensors = defaultdict(list)
    per_system_tensors = defaultdict(list)
    new_system_indices = []
    system_offset = 0
    num_atoms_per_state = []

    # Process all states in a single pass
    for state in states:
        # Move state to target device if needed
        if state.device != target_device:
            state = state.to(target_device)

        # Collect per-atom properties
        for prop, val in get_attrs_for_scope(state, "per-atom"):
            if prop == "system_idx":
                # skip system_idx, it will be handled below
                continue
            per_atom_tensors[prop].append(val)

        # Collect per-system properties
        for prop, val in get_attrs_for_scope(state, "per-system"):
            per_system_tensors[prop].append(val)

        # Update system indices
        num_systems = state.n_systems
        new_indices = state.system_idx + system_offset
        new_system_indices.append(new_indices)
        num_atoms_per_state.append(state.n_atoms)

        system_offset += num_systems

    # Concatenate collected tensors
    for prop, tensors in per_atom_tensors.items():
        # if tensors:
        concatenated[prop] = torch.cat(tensors, dim=0)

    for prop, tensors in per_system_tensors.items():
        # if tensors:
        if isinstance(tensors[0], torch.Tensor):
            concatenated[prop] = torch.cat(tensors, dim=0)
        else:  # Non-tensor attributes, take first one (they should all be identical)
            concatenated[prop] = tensors[0]

    # Concatenate system indices
    concatenated["system_idx"] = torch.cat(new_system_indices)

    # Merge constraints
    constraint_lists = [state.constraints for state in states]
    constraints = merge_constraints(
        constraint_lists, torch.tensor(num_atoms_per_state, device=target_device)
    )

    # Create a new instance of the same class
    return state_class(**concatenated, _constraints=constraints)


def initialize_state(
    system: StateLike,
    device: torch.device,
    dtype: torch.dtype,
) -> SimState:
    """Initialize state tensors from a atomistic system representation.

    Converts various atomistic system representations (ASE Atoms, pymatgen Structure,
    PhonopyAtoms, or existing SimState) to a SimState object.

    Args:
        system (StateLike): Input system to convert to state tensors
        device (torch.device): Device to create tensors on
        dtype (torch.dtype): Data type for tensor values

    Returns:
        SimState: State representation initialized from input system

    Raises:
        ValueError: If system type is not supported or if list items have inconsistent
        types
    """
    # TODO: create a way to pass velocities from pmg and ase

    if isinstance(system, SimState):
        return system.clone().to(device, dtype)

    if isinstance(system, list | tuple) and all(isinstance(s, SimState) for s in system):
        if not all(state.n_systems == 1 for state in system):
            raise ValueError(
                "When providing a list of states, to the initialize_state function, "
                "all states must have n_systems == 1. To fix this, you can split the "
                "states into individual states with the split_state function."
            )
        return ts.concatenate_states(system)

    converters = [
        ("pymatgen.core", "Structure", ts.io.structures_to_state),
        ("ase", "Atoms", ts.io.atoms_to_state),
        ("phonopy.structure.atoms", "PhonopyAtoms", ts.io.phonopy_to_state),
    ]

    # Try each converter
    for module_path, class_name, converter_func in converters:
        try:
            module = importlib.import_module(module_path)
            cls = getattr(module, class_name)

            if isinstance(system, cls) or (
                isinstance(system, list | tuple)
                and all(isinstance(s, cls) for s in system)
            ):
                return converter_func(system, device, dtype)
        except ImportError:
            continue

    # remaining code just for informative error
    all_same_type = (
        isinstance(system, list | tuple)
        and all(isinstance(s, type(system[0])) for s in system)
        and system
    )
    if isinstance(system, list | tuple) and not all_same_type:
        raise ValueError(
            f"All items in list must be of the same type, "
            f"found {type(system[0])} and {type(system[1])}"
        )

    system_type = (
        f"list[{type(system[0])}]" if isinstance(system, list | tuple) else type(system)
    )

    raise ValueError(f"Unsupported {system_type=}")<|MERGE_RESOLUTION|>--- conflicted
+++ resolved
@@ -195,17 +195,8 @@
 
     @property
     def n_atoms_per_system(self) -> torch.Tensor:
-<<<<<<< HEAD
-        """Number of atoms per system. Length is n_systems."""
-        return (
-            self.system_idx.bincount()
-            if self.system_idx is not None
-            else torch.tensor([self.n_atoms], device=self.device)
-        )
-=======
         """Number of atoms per system."""
         return self.system_idx.bincount()
->>>>>>> 8c8983c2
 
     @property
     def n_systems(self) -> int:
