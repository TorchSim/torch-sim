"""The core state representation.

The main SimState class represents atomistic systems with support for batched
operations and conversion to/from various atomistic formats.
"""

import copy
import importlib
import typing
from collections import defaultdict
from collections.abc import Generator, Sequence
from dataclasses import dataclass, field
from typing import TYPE_CHECKING, Any, ClassVar, Literal, Self

import torch

import torch_sim as ts
from torch_sim.typing import StateLike


if TYPE_CHECKING:
    from ase import Atoms
    from phonopy.structure.atoms import PhonopyAtoms
    from pymatgen.core import Structure

from torch_sim.constraints import AtomIndexedConstraint, Constraint, SystemConstraint


@dataclass
class SimState:
    """State representation for atomistic systems with batched operations support.

    Contains the fundamental properties needed to describe an atomistic system:
    positions, masses, unit cell, periodic boundary conditions, and atomic numbers.
    Supports batched operations where multiple atomistic systems can be processed
    simultaneously, managed through system indices.

    States support slicing, cloning, splitting, popping, and movement to other
    data structures or devices. Slicing is supported through fancy indexing,
    e.g. `state[[0, 1, 2]]` will return a new state containing only the first three
    systems. The other operations are available through the `pop`, `split`, `clone`,
    and `to` methods.

    Attributes:
        positions (torch.Tensor): Atomic positions with shape (n_atoms, 3)
        masses (torch.Tensor): Atomic masses with shape (n_atoms,)
        cell (torch.Tensor): Unit cell vectors with shape (n_systems, 3, 3).
            Note that we use a column vector convention, i.e. the cell vectors are
            stored as `[[a1, b1, c1], [a2, b2, c2], [a3, b3, c3]]` as opposed to
            the row vector convention `[[a1, a2, a3], [b1, b2, b3], [c1, c2, c3]]`
            used by ASE.
        pbc (bool): Boolean indicating whether to use periodic boundary conditions
        atomic_numbers (torch.Tensor): Atomic numbers with shape (n_atoms,)
        system_idx (torch.Tensor): Maps each atom index to its system index.
            Has shape (n_atoms,), must be unique consecutive integers starting from 0.
        constraints (list["Constraint"] | None): List of constraints applied to the
            system. Constraints affect degrees of freedom and modify positions.

    Properties:
        wrap_positions (torch.Tensor): Positions wrapped according to periodic boundary
            conditions
        device (torch.device): Device of the positions tensor
        dtype (torch.dtype): Data type of the positions tensor
        n_atoms (int): Total number of atoms across all systems
        n_systems (int): Number of unique systems in the system

    Notes:
        - positions, masses, and atomic_numbers must have shape (n_atoms, 3).
        - cell must be in the conventional matrix form.
        - system indices must be unique consecutive integers starting from 0.

    Examples:
        >>> state = initialize_state(
        ...     [ase_atoms_1, ase_atoms_2, ase_atoms_3], device, dtype
        ... )
        >>> state.n_systems
        3
        >>> new_state = state[[0, 1]]
        >>> new_state.n_systems
        2
        >>> cloned_state = state.clone()
    """

    positions: torch.Tensor
    masses: torch.Tensor
    cell: torch.Tensor
    pbc: bool  # TODO: do all calculators support mixed pbc?
    atomic_numbers: torch.Tensor
<<<<<<< HEAD
    system_idx: torch.Tensor
    constraints: list["Constraint"] = field(default_factory=lambda: [])  # noqa: PIE807
=======
    system_idx: torch.Tensor | None = field(default=None)

    if TYPE_CHECKING:

        @property
        def system_idx(self) -> torch.Tensor:
            """A getter for system_idx that tells type checkers it's always defined."""
            return self.system_idx
>>>>>>> e0b33f11

    _atom_attributes: ClassVar[set[str]] = {
        "positions",
        "masses",
        "atomic_numbers",
        "system_idx",
    }
    _system_attributes: ClassVar[set[str]] = {"cell"}
    _global_attributes: ClassVar[set[str]] = {"pbc", "constraints"}

<<<<<<< HEAD
    def __init__(
        self,
        positions: torch.Tensor,
        masses: torch.Tensor,
        cell: torch.Tensor,
        pbc: bool,  # noqa: FBT001
        atomic_numbers: torch.Tensor,
        system_idx: torch.Tensor | None = None,
        constraints: list["Constraint"] | None = None,
    ) -> None:
        """Initialize the SimState and validate the arguments.

        Args:
            positions (torch.Tensor): Atomic positions with shape (n_atoms, 3)
            masses (torch.Tensor): Atomic masses with shape (n_atoms,)
            cell (torch.Tensor): Unit cell vectors with shape (n_systems, 3, 3).
            pbc (bool): Boolean indicating whether to use periodic boundary conditions
            atomic_numbers (torch.Tensor): Atomic numbers with shape (n_atoms,)
            system_idx (torch.Tensor | None): Maps each atom index to its system index.
                Has shape (n_atoms,), must be unique consecutive integers starting from 0.
                If not provided, it is initialized to zeros.
            constraints (list["Constraint"] | None): List of constraints applied to the
                system. If None, no constraints are applied.
        """
        self.positions = positions
        self.masses = masses
        self.cell = cell
        self.pbc = pbc
        self.atomic_numbers = atomic_numbers
        self.constraints = constraints if constraints is not None else []

=======
    def __post_init__(self) -> None:
        """Initialize the SimState and validate the arguments."""
>>>>>>> e0b33f11
        # Validate and process the state after initialization.
        # data validation and fill system_idx
        # should make pbc a tensor here
        # if devices aren't all the same, raise an error, in a clean way
        devices = {
            attr: getattr(self, attr).device
            for attr in ("positions", "masses", "cell", "atomic_numbers")
        }
        if len(set(devices.values())) > 1:
            raise ValueError("All tensors must be on the same device")

        # Check that positions, masses and atomic numbers have compatible shapes
        shapes = [
            getattr(self, attr).shape[0]
            for attr in ("positions", "masses", "atomic_numbers")
        ]

        if len(set(shapes)) > 1:
            raise ValueError(
                f"Incompatible shapes: positions {shapes[0]}, "
                f"masses {shapes[1]}, atomic_numbers {shapes[2]}"
            )

        initial_system_idx = self.system_idx
        if initial_system_idx is None:
            self.system_idx = torch.zeros(
                self.n_atoms, device=self.device, dtype=torch.int64
            )
        else:  # assert that system indices are unique consecutive integers
            _, counts = torch.unique_consecutive(initial_system_idx, return_counts=True)
            if not torch.all(counts == torch.bincount(initial_system_idx)):
                raise ValueError("System indices must be unique consecutive integers")

        if self.cell.ndim != 3 and initial_system_idx is None:
            self.cell = self.cell.unsqueeze(0)

        if self.cell.shape[-2:] != (3, 3):
            raise ValueError("Cell must have shape (n_systems, 3, 3)")

        if self.cell.shape[0] != self.n_systems:
            raise ValueError(
                f"Cell must have shape (n_systems, 3, 3), got {self.cell.shape}"
            )

    @property
    def wrap_positions(self) -> torch.Tensor:
        """Atomic positions wrapped according to periodic boundary conditions if pbc=True,
        otherwise returns unwrapped positions with shape (n_atoms, 3).
        """
        # TODO: implement a wrapping method
        return self.positions

    @property
    def device(self) -> torch.device:
        """The device where the tensor data is located."""
        return self.positions.device

    @property
    def dtype(self) -> torch.dtype:
        """The data type of the positions tensor."""
        return self.positions.dtype

    @property
    def n_atoms(self) -> int:
        """Total number of atoms in the system across all systems."""
        return self.positions.shape[0]

    @property
    def n_atoms_per_system(self) -> torch.Tensor:
        """Number of atoms per system."""
        return (
            self.system_idx.bincount()
            if self.system_idx is not None
            else torch.tensor([self.n_atoms], device=self.device)
        )

    @property
    def n_systems(self) -> int:
        """Number of systems in the system."""
        return torch.unique(self.system_idx).shape[0]

    @property
    def volume(self) -> torch.Tensor:
        """Volume of the system."""
        return torch.det(self.cell)

    @property
    def attributes(self) -> dict[str, torch.Tensor]:
        """Get all public attributes of the state."""
        return {
            attr: getattr(self, attr)
            for attr in self._atom_attributes
            | self._system_attributes
            | self._global_attributes
        }

    @property
    def column_vector_cell(self) -> torch.Tensor:
        """Unit cell following the column vector convention."""
        return self.cell

    @column_vector_cell.setter
    def column_vector_cell(self, value: torch.Tensor) -> None:
        """Set the unit cell from value following the column vector convention.

        Args:
            value: The unit cell as a column vector
        """
        self.cell = value

    @property
    def row_vector_cell(self) -> torch.Tensor:
        """Unit cell following the row vector convention."""
        return self.cell.mT

    @row_vector_cell.setter
    def row_vector_cell(self, value: torch.Tensor) -> None:
        """Set the unit cell from value following the row vector convention.

        Args:
            value: The unit cell as a row vector
        """
        self.cell = value.mT

<<<<<<< HEAD
    def set_positions(self, new_positions: torch.Tensor) -> None:
        """Set the positions and apply constraints if they exist.

        Args:
            new_positions: New positions tensor with shape (n_atoms, 3)
        """
        # Apply constraints if they exist
        if self.constraints is not None:
            for constraint in self.constraints:
                constraint.adjust_positions(self, new_positions)
        self.positions = new_positions

    def add_constraints(self, constraints: list[Constraint] | Constraint) -> None:
        """Set the constraints for the SimState.

        Args:
            constraints (list["Constraint"] | None): List of constraints to apply.
                If None, no constraints are applied.
        """
        # check it is a list
        if isinstance(constraints, Constraint):
            constraints = [constraints]
        for constraint in constraints:
            # if constraint.system_idx exists
            if hasattr(constraint, "system_idx") and constraint.system_idx == slice(None):
                constraint.system_idx = torch.arange(self.n_systems, device=self.device)

        self.constraints += constraints

    def calc_dof(self) -> torch.Tensor:
=======
    def get_number_of_degrees_of_freedom(self) -> torch.Tensor:
>>>>>>> e0b33f11
        """Calculate degrees of freedom accounting for constraints.

        Returns:
            torch.Tensor: Number of degrees of freedom per system, with shape
                (n_systems,). Each system starts with 3 * n_atoms_per_system degrees
                of freedom, minus any degrees removed by constraints.
        """
        # Start with unconstrained DOF: 3 degrees per atom
<<<<<<< HEAD
        dof_per_system = 3 * self.n_atoms_per_system

        # Subtract DOF removed by constraints
        if self.constraints is not None:
            for constraint in self.constraints:
                removed_dof = constraint.get_removed_dof(self)
                dof_per_system -= removed_dof

        # Ensure non-negative DOF
        return torch.clamp(dof_per_system, min=0)
=======
        return 3 * self.n_atoms_per_system
>>>>>>> e0b33f11

    def clone(self) -> Self:
        """Create a deep copy of the SimState.

        Creates a new SimState object with identical but independent tensors,
        allowing modification without affecting the original.

        Returns:
            SimState: A new SimState object with the same properties as the original
        """
        attrs = {}
        for attr_name, attr_value in self.attributes.items():
            if isinstance(attr_value, torch.Tensor):
                attrs[attr_name] = attr_value.clone()
            else:
                attrs[attr_name] = copy.deepcopy(attr_value)

        return type(self)(**attrs)

    @classmethod
    def from_state(cls, state: "SimState", **additional_attrs: Any) -> Self:
        """Create a new state from an existing state with additional attributes.

        This method copies all attributes from the source state and adds any additional
        attributes needed for the target state class. It's useful for converting between
        different state types (e.g., SimState to MDState).

        Args:
            state: Source state to copy base attributes from
            **additional_attrs: Additional attributes required by the target state class

        Returns:
            New state of the target class with copied and additional attributes

        Example:
            >>> from torch_sim.integrators.md import MDState
            >>> md_state = MDState.from_state(
            ...     sim_state,
            ...     energy=model_output["energy"],
            ...     forces=model_output["forces"],
            ...     momenta=torch.zeros_like(sim_state.positions),
            ... )
        """
        # Copy all attributes from the source state
        attrs = {}
        for attr_name, attr_value in state.attributes.items():
            if isinstance(attr_value, torch.Tensor):
                attrs[attr_name] = attr_value.clone()
            else:
                attrs[attr_name] = copy.deepcopy(attr_value)

        # Add/override with additional attributes
        attrs.update(additional_attrs)

        return cls(**attrs)

    def to_atoms(self) -> list["Atoms"]:
        """Convert the SimState to a list of ASE Atoms objects.

        Returns:
            list[Atoms]: A list of ASE Atoms objects, one per system
        """
        return ts.io.state_to_atoms(self)

    def to_structures(self) -> list["Structure"]:
        """Convert the SimState to a list of pymatgen Structure objects.

        Returns:
            list[Structure]: A list of pymatgen Structure objects, one per system
        """
        return ts.io.state_to_structures(self)

    def to_phonopy(self) -> list["PhonopyAtoms"]:
        """Convert the SimState to a list of PhonopyAtoms objects.

        Returns:
            list[PhonopyAtoms]: A list of PhonopyAtoms objects, one per system
        """
        return ts.io.state_to_phonopy(self)

    def split(self) -> list[Self]:
        """Split the SimState into a list of single-system SimStates.

        Divides the current state into separate states, each containing a single system,
        preserving all properties appropriately for each system.

        Returns:
            list[SimState]: A list of SimState objects, one per system
        """
        return _split_state(self)

    def pop(self, system_indices: int | list[int] | slice | torch.Tensor) -> list[Self]:
        """Pop off states with the specified system indices.

        This method modifies the original state object by removing the specified
        systems and returns the removed systems as separate SimState objects.

        Args:
            system_indices (int | list[int] | slice | torch.Tensor): The system indices
                to pop

        Returns:
            list[SimState]: Popped SimState objects, one per system index

        Notes:
            This method modifies the original SimState in-place.
        """
        system_indices = _normalize_system_indices(
            system_indices, self.n_systems, self.device
        )

        # Get the modified state and popped states
        modified_state, popped_states = _pop_states(self, system_indices)

        # Update all attributes of self with the modified state's attributes
        for attr_name, attr_value in modified_state.attributes.items():
            setattr(self, attr_name, attr_value)

        return popped_states

    def to(
        self, device: torch.device | None = None, dtype: torch.dtype | None = None
    ) -> Self:
        """Convert the SimState to a new device and/or data type.

        Args:
            device (torch.device, optional): The target device.
                Defaults to current device.
            dtype (torch.dtype, optional): The target data type.
                Defaults to current dtype.

        Returns:
            SimState: A new SimState with tensors on the specified device and dtype
        """
        return _state_to_device(self, device, dtype)

    def __getitem__(self, system_indices: int | list[int] | slice | torch.Tensor) -> Self:
        """Enable standard Python indexing syntax for slicing batches.

        Args:
            system_indices (int | list[int] | slice | torch.Tensor): The system indices
                to include

        Returns:
            SimState: A new SimState containing only the specified systems
        """
        # TODO: need to document that slicing is supported
        # Reuse the existing slice method
        system_indices = _normalize_system_indices(
            system_indices, self.n_systems, self.device
        )

        return _slice_state(self, system_indices)

    def __init_subclass__(cls, **kwargs) -> None:
        """Enforce that all derived states cannot have tensor attributes that can also be
        None. This is because torch.concatenate cannot concat between a tensor and a None.

        Also enforce all of child classes's attributes are specified in _atom_attributes,
        _system_attributes, or _global_attributes.
        """
        cls._assert_no_tensor_attributes_can_be_none()
        cls._assert_all_attributes_have_defined_scope()
        super().__init_subclass__(**kwargs)

    @classmethod
    def _assert_no_tensor_attributes_can_be_none(cls) -> None:
        # We need to use get_type_hints to correctly inspect the types

        # exceptions exist because the type hint doesn't actually reflect the real type
        # (since we change their type in the post_init)
        exceptions = {"system_idx"}

        type_hints = typing.get_type_hints(cls)
        for attr_name, attr_type_hint in type_hints.items():
            origin = typing.get_origin(attr_type_hint)
            if attr_name in exceptions:
                continue
            is_union = origin is typing.Union
            if not is_union and origin is not None:
                # For Python 3.10+ `|` syntax, origin is types.UnionType
                # We check by name to be robust against module reloading/patching issues
                is_union = origin.__module__ == "types" and origin.__name__ == "UnionType"
            if is_union:
                args = typing.get_args(attr_type_hint)
                if torch.Tensor in args and type(None) in args:
                    raise TypeError(
                        f"Attribute '{attr_name}' in class '{cls.__name__}' is not "
                        "allowed to be of type 'torch.Tensor | None' because torch.cat "
                        "cannot concatenate between a tensor and a None. Please default "
                        "the tensor with dummy values and track the 'None' case."
                    )

    @classmethod
    def _assert_all_attributes_have_defined_scope(cls) -> None:
        all_defined_attributes = (
            cls._atom_attributes | cls._system_attributes | cls._global_attributes
        )
        # 1) assert that no attribute is defined twice in all_defined_attributes
        duplicates = (
            (cls._atom_attributes & cls._system_attributes)
            | (cls._atom_attributes & cls._global_attributes)
            | (cls._system_attributes & cls._global_attributes)
        )
        if duplicates:
            raise TypeError(
                f"Attributes {duplicates} are declared multiple times in {cls.__name__} "
                "in _atom_attributes, _system_attributes, or _global_attributes"
            )

        # 2) assert that all attributes are defined in all_defined_attributes
        all_annotations = {}
        for parent_cls in cls.mro():
            if hasattr(parent_cls, "__annotations__"):
                all_annotations.update(parent_cls.__annotations__)

        # Get class namespace attributes (methods, properties, class vars with values)
        class_namespace = vars(cls)
        attributes_to_check = set(class_namespace.keys()) | set(all_annotations.keys())

        for attr_name in attributes_to_check:
            is_special_attribute = attr_name.startswith("__")
            is_private_attribute = attr_name.startswith("_") and not is_special_attribute
            is_property = attr_name in class_namespace and isinstance(
                class_namespace.get(attr_name), property
            )
            is_method = hasattr(cls, attr_name) and callable(getattr(cls, attr_name))
            is_class_variable = (
                # Note: _atom_attributes, _system_attributes, and _global_attributes
                # are all class variables
                typing.get_origin(all_annotations.get(attr_name)) is typing.ClassVar
            )

            if (
                is_special_attribute
                or is_private_attribute
                or is_property
                or is_method
                or is_class_variable
            ):
                continue

            if attr_name not in all_defined_attributes:
                raise TypeError(
                    f"Attribute '{attr_name}' is not defined in {cls.__name__} in any "
                    "of _atom_attributes, _system_attributes, or _global_attributes"
                )


@dataclass(kw_only=True)
class DeformGradMixin:
    """Mixin for states that support deformation gradients."""

    reference_cell: torch.Tensor

    _system_attributes: ClassVar[set[str]] = {"reference_cell"}

    if TYPE_CHECKING:
        # define this under a TYPE_CHECKING block to avoid it being included in the
        # dataclass __init__ during runtime
        row_vector_cell: torch.Tensor

    @property
    def reference_row_vector_cell(self) -> torch.Tensor:
        """Get the original unit cell in terms of row vectors."""
        return self.reference_cell.mT

    @reference_row_vector_cell.setter
    def reference_row_vector_cell(self, value: torch.Tensor) -> None:
        """Set the original unit cell in terms of row vectors."""
        self.reference_cell = value.mT

    @staticmethod
    def _deform_grad(
        reference_row_vector_cell: torch.Tensor, row_vector_cell: torch.Tensor
    ) -> torch.Tensor:
        """Calculate the deformation gradient from original cell to current cell.

        Returns:
            The deformation gradient
        """
        return torch.linalg.solve(reference_row_vector_cell, row_vector_cell).transpose(
            -2, -1
        )

    def deform_grad(self) -> torch.Tensor:
        """Calculate the deformation gradient from original cell to current cell.

        Returns:
            The deformation gradient
        """
        return self._deform_grad(self.reference_row_vector_cell, self.row_vector_cell)


def _normalize_system_indices(
    system_indices: int | Sequence[int] | slice | torch.Tensor,
    n_systems: int,
    device: torch.device,
) -> torch.Tensor:
    """Normalize system indices to handle negative indices and different input types.

    Converts various system index representations to a consistent tensor format,
    handling negative indices in the Python style (counting from the end).

    Args:
        system_indices (int | list[int] | slice | torch.Tensor): The system indices to
            normalize
        n_systems (int): Total number of systems in the system
        device (torch.device): Device to place the output tensor on

    Returns:
        torch.Tensor: Normalized system indices as a tensor

    Raises:
        TypeError: If system_indices is of an unsupported type
    """
    if isinstance(system_indices, int):
        # Handle negative integer indexing
        if system_indices < 0:
            system_indices = n_systems + system_indices
        return torch.tensor([system_indices], device=device)
    if isinstance(system_indices, list):
        # Handle negative indices in lists
        normalized = [idx if idx >= 0 else n_systems + idx for idx in system_indices]
        return torch.tensor(normalized, device=device)
    if isinstance(system_indices, slice):
        # Let PyTorch handle the slice conversion with negative indices
        return torch.arange(n_systems, device=device)[system_indices]
    if isinstance(system_indices, torch.Tensor):
        # Handle negative indices in tensors
        return torch.where(system_indices < 0, n_systems + system_indices, system_indices)
    raise TypeError(f"Unsupported index type: {type(system_indices)}")


def _state_to_device[T: SimState](
    state: T, device: torch.device | None = None, dtype: torch.dtype | None = None
) -> T:
    """Convert the SimState to a new device and dtype.

    Creates a new SimState with all tensors moved to the specified device and
    with the specified data type.

    Args:
        state (SimState): The state to convert
        device (torch.device, optional): The target device. Defaults to current device.
        dtype (torch.dtype, optional): The target data type. Defaults to current dtype.

    Returns:
        SimState: A new SimState with tensors on the specified device and dtype
    """
    if device is None:
        device = state.device
    if dtype is None:
        dtype = state.dtype

    attrs = state.attributes
    for attr_name, attr_value in attrs.items():
        if isinstance(attr_value, torch.Tensor):
            attrs[attr_name] = attr_value.to(device=device)

    if dtype is not None:
        attrs["positions"] = attrs["positions"].to(dtype=dtype)
        attrs["masses"] = attrs["masses"].to(dtype=dtype)
        attrs["cell"] = attrs["cell"].to(dtype=dtype)
        attrs["atomic_numbers"] = attrs["atomic_numbers"].to(dtype=torch.int)
    return type(state)(**attrs)  # type: ignore[invalid-return-type]


def get_attrs_for_scope(
    state: SimState, scope: Literal["per-atom", "per-system", "global"]
) -> Generator[tuple[str, Any], None, None]:
    """Get attributes for a given scope.

    Args:
        state (SimState): The state to get attributes for
        scope (Literal["per-atom", "per-system", "global"]): The scope to get
            attributes for

    Returns:
        Generator[tuple[str, Any], None, None]: A generator of attribute names and values
    """
    match scope:
        case "per-atom":
            attr_names = state._atom_attributes  # noqa: SLF001
        case "per-system":
            attr_names = state._system_attributes  # noqa: SLF001
        case "global":
            attr_names = state._global_attributes  # noqa: SLF001
        case _:
            raise ValueError(f"Unknown scope: {scope!r}")
    for attr_name in attr_names:
        yield attr_name, getattr(state, attr_name)


def _filter_attrs_by_mask(
    state: SimState,
    atom_mask: torch.Tensor,
    system_mask: torch.Tensor,
) -> dict:
    """Filter attributes by atom and system masks.

    Selects subsets of attributes based on boolean masks for atoms and systems.

    Args:
        state (SimState): The state to filter
        atom_mask (torch.Tensor): Boolean mask for atoms to include with shape
            (n_atoms,)
        system_mask (torch.Tensor): Boolean mask for systems to include with shape
            (n_systems,)

    Returns:
        dict: Filtered attributes with appropriate handling for each scope
    """
    # atoms_mask = torch.isin(state.system_idx, torch.nonzero(system_mask).squeeze())
    # Copy global attributes directly
    filtered_attrs = dict(get_attrs_for_scope(state, "global"))
    filtered_attrs["constraints"] = copy.deepcopy(filtered_attrs.get("constraints", []))

    new_n_atoms_per_system = state.n_atoms_per_system[system_mask]
    cum_sum_atoms = torch.cumsum(new_n_atoms_per_system, dim=0)
    cum_sum_atoms = torch.cat(
        (torch.tensor([0], device=cum_sum_atoms.device), cum_sum_atoms)
    )

    # Filter per-atom attributes
    for attr_name, attr_value in get_attrs_for_scope(state, "per-atom"):
        if attr_name == "system_idx":
            # Get the old system indices for the selected atoms
            old_system_indices = attr_value[atom_mask]

            # Get the system indices that are kept
            kept_indices = torch.arange(attr_value.max() + 1, device=attr_value.device)[
                system_mask
            ]

            # Create a mapping from old system indices to new consecutive indices
            system_idx_map = {idx.item(): i for i, idx in enumerate(kept_indices)}

            # Create new system tensor with remapped indices
            new_system_idxs = torch.tensor(
                [system_idx_map[b.item()] for b in old_system_indices],
                device=attr_value.device,
                dtype=attr_value.dtype,
            )
            filtered_attrs[attr_name] = new_system_idxs

            # take into account constraints that are AtomIndexedConstraint
            for constraint in filtered_attrs.get("constraints", []):
                if isinstance(constraint, AtomIndexedConstraint):
                    constraint.indices = torch.tensor(
                        [
                            i
                            - cum_sum_atoms[
                                system_idx_map[
                                    old_system_indices[state.system_idx[i]].item()
                                ]
                            ]
                            for i in constraint.indices
                            if atom_mask[i]
                        ],
                        device=old_system_indices.device,
                        dtype=constraint.indices.dtype,
                    )
                elif isinstance(constraint, SystemConstraint) and isinstance(
                    constraint.system_idx, torch.Tensor
                ):
                    # print(constraint.system_idx, system_mask)
                    # constraint.system_idx = constraint.system_idx[system_mask]
                    constraint.system_idx = torch.tensor(
                        [
                            system_idx_map[idx.item()]
                            for idx in constraint.system_idx
                            if system_mask[idx]
                        ],
                        device=constraint.system_idx.device,
                        dtype=constraint.system_idx.dtype,
                    )

        else:
            filtered_attrs[attr_name] = attr_value[atom_mask]

    # Filter per-system attributes
    for attr_name, attr_value in get_attrs_for_scope(state, "per-system"):
        if isinstance(attr_value, torch.Tensor):
            filtered_attrs[attr_name] = attr_value[system_mask]
        else:  # Non-tensor attributes (e.g. cell filter) are copied as-is
            filtered_attrs[attr_name] = attr_value

    return filtered_attrs


def _split_state[T: SimState](state: T) -> list[T]:
    """Split a SimState into a list of states, each containing a single system.

    Divides a multi-system state into individual single-system states, preserving
    appropriate properties for each system.

    Args:
        state (SimState): The SimState to split

    Returns:
        list[SimState]: A list of SimState objects, each containing a single
            system
    """
    system_sizes = state.n_atoms_per_system.tolist()

    split_per_atom = {}
    for attr_name, attr_value in get_attrs_for_scope(state, "per-atom"):
        if attr_name != "system_idx":
            split_per_atom[attr_name] = torch.split(attr_value, system_sizes, dim=0)

    split_per_system = {}
    for attr_name, attr_value in get_attrs_for_scope(state, "per-system"):
        if isinstance(attr_value, torch.Tensor):
            split_per_system[attr_name] = torch.split(attr_value, 1, dim=0)
        else:  # Non-tensor attributes are replicated for each split
            split_per_system[attr_name] = [attr_value] * state.n_systems

    global_attrs = dict(get_attrs_for_scope(state, "global"))

    # Create a state for each system
    states: list[T] = []
    n_systems = len(system_sizes)
    n_atoms_cumsum = 0
    for sys_idx in range(n_systems):
        system_attrs = {
            # Create a system tensor with all zeros for this system
            "system_idx": torch.zeros(
                system_sizes[sys_idx], device=state.device, dtype=torch.int64
            ),
            # Add the split per-atom attributes
            **{
                attr_name: split_per_atom[attr_name][sys_idx]
                for attr_name in split_per_atom
            },
            # Add the split per-system attributes
            **{
                attr_name: split_per_system[attr_name][sys_idx]
                for attr_name in split_per_system
            },
            # Add the global attributes
            **global_attrs,
        }
        system_attrs["constraints"] = copy.deepcopy(system_attrs.get("constraints", []))
        for constraint in system_attrs.get("constraints", []):
            if isinstance(constraint, SystemConstraint):
                # Update system_mask to only include this system
                constraint.system_idx = (
                    torch.tensor([0], device=state.device, dtype=torch.int64)
                    if sys_idx in constraint.system_idx
                    else torch.tensor([], device=state.device, dtype=torch.int64)
                )
            elif isinstance(constraint, AtomIndexedConstraint):
                # Update atom_indices to only include atoms from this system
                atom_start = n_atoms_cumsum
                atom_end = n_atoms_cumsum + system_sizes[sys_idx]
                constraint.indices = torch.tensor(
                    [
                        idx - atom_start
                        for idx in constraint.indices
                        if atom_start <= idx < atom_end
                    ],
                    device=state.device,
                    dtype=torch.int64,
                )
        states.append(type(state)(**system_attrs))  # type: ignore[invalid-argument-type]
        n_atoms_cumsum += system_sizes[sys_idx]

    return states


def _pop_states[T: SimState](
    state: T, pop_indices: list[int] | torch.Tensor
) -> tuple[T, list[T]]:
    """Pop off the states with the specified indices.

    Extracts and removes the specified system indices from the state.

    Args:
        state (SimState): The SimState to modify
        pop_indices (list[int] | torch.Tensor): The system indices to extract and remove

    Returns:
        tuple[SimState, list[SimState]]: A tuple containing:
            - The modified original state with specified systems removed
            - A list of the extracted SimStates, one per popped system

    Notes:
        Unlike the pop method, this function does not modify the input state.
    """
    if len(pop_indices) == 0:
        return state, []

    if isinstance(pop_indices, list):
        pop_indices = torch.tensor(pop_indices, device=state.device, dtype=torch.int64)

    # Create masks for the atoms and systems to keep and pop
    system_range = torch.arange(state.n_systems, device=state.device)
    pop_system_mask = torch.isin(system_range, pop_indices)
    keep_system_mask = ~pop_system_mask

    pop_atom_mask = torch.isin(state.system_idx, pop_indices)
    keep_atom_mask = ~pop_atom_mask

    # Filter attributes for keep and pop states
    keep_attrs = _filter_attrs_by_mask(state, keep_atom_mask, keep_system_mask)
    pop_attrs = _filter_attrs_by_mask(state, pop_atom_mask, pop_system_mask)

    # Create the keep state
    keep_state: T = type(state)(**keep_attrs)  # type: ignore[assignment]

    # Create and split the pop state
    pop_state: T = type(state)(**pop_attrs)  # type: ignore[assignment]
    pop_states = _split_state(pop_state)

    return keep_state, pop_states


def _slice_state[T: SimState](state: T, system_indices: list[int] | torch.Tensor) -> T:
    """Slice a substate from the SimState containing only the specified system indices.

    Creates a new SimState containing only the specified systems, preserving
    all relevant properties.

    Args:
        state (SimState): The state to slice
        system_indices (list[int] | torch.Tensor): System indices to include in the
            sliced state

    Returns:
        SimState: A new SimState object containing only the specified systems

    Raises:
        ValueError: If system_indices is empty
    """
    if isinstance(system_indices, list):
        system_indices = torch.tensor(
            system_indices, device=state.device, dtype=torch.int64
        )

    if len(system_indices) == 0:
        raise ValueError("system_indices cannot be empty")

    # Create masks for the atoms and systems to include
    system_range = torch.arange(state.n_systems, device=state.device)
    system_mask = torch.isin(system_range, system_indices)
    atom_mask = torch.isin(state.system_idx, system_indices)

    # Filter attributes
    filtered_attrs = _filter_attrs_by_mask(state, atom_mask, system_mask)

    # Create the sliced state
    return type(state)(**filtered_attrs)  # type: ignore[invalid-return-type]


def concatenate_states[T: SimState](  # noqa: C901, PLR0915
    states: Sequence[T], device: torch.device | None = None
) -> T:
    """Concatenate a list of SimStates into a single SimState.

    Combines multiple states into a single state with multiple systems.
    Global properties are taken from the first state, and per-atom and per-system
    properties are concatenated.

    Args:
        states (Sequence[SimState]): A list of SimState objects to concatenate
        device (torch.device, optional): The device to place the concatenated state on.
            Defaults to the device of the first state.

    Returns:
        SimState: A new SimState containing all input states as separate systems

    Raises:
        ValueError: If states is empty
        TypeError: If not all states are of the same type
    """
    if not states:
        raise ValueError("Cannot concatenate an empty list of states")

    # Get the first state to determine properties
    first_state = states[0]

    # Ensure all states are of the same class
    state_class = type(first_state)
    if not all(isinstance(state, state_class) for state in states):
        raise TypeError("All states must be of the same type")

    # Use the target device or default to the first state's device
    target_device = device or first_state.device

    # Initialize result with global properties from first state
    concatenated = dict(get_attrs_for_scope(first_state, "global"))
    del concatenated["constraints"]  # will handle constraints separately

    # Pre-allocate lists for tensors to concatenate
    per_atom_tensors = defaultdict(list)
    per_system_tensors = defaultdict(list)
    new_system_indices = []
    system_offset = 0
    n_atoms_offset = 0

    constraints = {}

    # Process all states in a single pass
    for state in states:
        # Move state to target device if needed
        if state.device != target_device:
            state = state.to(target_device)

        # Collect per-atom properties
        for prop, val in get_attrs_for_scope(state, "per-atom"):
            if prop == "system_idx":
                # skip system_idx, it will be handled below
                continue
            per_atom_tensors[prop].append(val)

        # Collect per-system properties
        for prop, val in get_attrs_for_scope(state, "per-system"):
            per_system_tensors[prop].append(val)

        # Update system indices
        num_systems = state.n_systems
        new_indices = state.system_idx + system_offset
        new_system_indices.append(new_indices)

        if state.constraints is not None:
            for constraint in state.constraints:
                constraint_name = type(constraint).__name__
                if isinstance(
                    constraint, SystemConstraint
                ) and constraint.system_idx == slice(None):
                    constraint.system_idx = torch.arange(
                        num_systems, device=target_device
                    )
                if constraint_name not in constraints:
                    # if it's IndexedConstraint then we need to adjust the indices
                    if isinstance(constraint, AtomIndexedConstraint):
                        new_constraint = copy.deepcopy(constraint)
                        new_constraint.indices = torch.empty(
                            0, dtype=torch.long, device=target_device
                        )
                        constraints[constraint_name] = new_constraint
                    elif isinstance(constraint, SystemConstraint):
                        new_constraint = copy.deepcopy(constraint)
                        new_constraint.system_idx = torch.empty(
                            0, dtype=torch.long, device=target_device
                        )
                        constraints[constraint_name] = new_constraint
                    else:
                        raise NotImplementedError(
                            f"Concatenation of constraint type "
                            f"{type(constraint)} is not implemented"
                        )
                # need to adjust the indices for IndexedConstraint
                if isinstance(constraint, AtomIndexedConstraint):
                    new_constraint = constraints[constraint_name]
                    new_constraint.indices = torch.concat(
                        (
                            new_constraint.indices,
                            constraint.indices + n_atoms_offset,
                        )
                    )
                elif isinstance(constraint, SystemConstraint):
                    new_constraint = constraints[constraint_name]
                    new_constraint.system_idx = torch.concat(
                        (
                            new_constraint.system_idx,
                            constraint.system_idx + system_offset,
                        )
                    )
                constraints[constraint_name] = new_constraint

        n_atoms_offset += state.n_atoms
        system_offset += num_systems

    # Concatenate collected tensors
    for prop, tensors in per_atom_tensors.items():
        # if tensors:
        concatenated[prop] = torch.cat(tensors, dim=0)

    for prop, tensors in per_system_tensors.items():
        # if tensors:
        if isinstance(tensors[0], torch.Tensor):
            concatenated[prop] = torch.cat(tensors, dim=0)
        else:  # Non-tensor attributes, take first one (they should all be identical)
            concatenated[prop] = tensors[0]

    # Concatenate system indices
    concatenated["system_idx"] = torch.cat(new_system_indices)

    constraints = list(constraints.values())
    # Create a new instance of the same class
    return state_class(**concatenated, constraints=constraints)


def initialize_state(
    system: StateLike,
    device: torch.device,
    dtype: torch.dtype,
) -> SimState:
    """Initialize state tensors from a atomistic system representation.

    Converts various atomistic system representations (ASE Atoms, pymatgen Structure,
    PhonopyAtoms, or existing SimState) to a SimState object.

    Args:
        system (StateLike): Input system to convert to state tensors
        device (torch.device): Device to create tensors on
        dtype (torch.dtype): Data type for tensor values

    Returns:
        SimState: State representation initialized from input system

    Raises:
        ValueError: If system type is not supported or if list items have inconsistent
        types
    """
    # TODO: create a way to pass velocities from pmg and ase

    if isinstance(system, SimState):
        return system.clone().to(device, dtype)

    if isinstance(system, list | tuple) and all(isinstance(s, SimState) for s in system):
        if not all(state.n_systems == 1 for state in system):
            raise ValueError(
                "When providing a list of states, to the initialize_state function, "
                "all states must have n_systems == 1. To fix this, you can split the "
                "states into individual states with the split_state function."
            )
        return ts.concatenate_states(system)

    converters = [
        ("pymatgen.core", "Structure", ts.io.structures_to_state),
        ("ase", "Atoms", ts.io.atoms_to_state),
        ("phonopy.structure.atoms", "PhonopyAtoms", ts.io.phonopy_to_state),
    ]

    # Try each converter
    for module_path, class_name, converter_func in converters:
        try:
            module = importlib.import_module(module_path)
            cls = getattr(module, class_name)

            if isinstance(system, cls) or (
                isinstance(system, list | tuple)
                and all(isinstance(s, cls) for s in system)
            ):
                return converter_func(system, device, dtype)
        except ImportError:
            continue

    # remaining code just for informative error
    all_same_type = (
        isinstance(system, list | tuple)
        and all(isinstance(s, type(system[0])) for s in system)
        and system
    )
    if isinstance(system, list | tuple) and not all_same_type:
        raise ValueError(
            f"All items in list must be of the same type, "
            f"found {type(system[0])} and {type(system[1])}"
        )

    system_type = (
        f"list[{type(system[0])}]" if isinstance(system, list | tuple) else type(system)
    )

    raise ValueError(f"Unsupported {system_type=}")<|MERGE_RESOLUTION|>--- conflicted
+++ resolved
@@ -86,11 +86,8 @@
     cell: torch.Tensor
     pbc: bool  # TODO: do all calculators support mixed pbc?
     atomic_numbers: torch.Tensor
-<<<<<<< HEAD
-    system_idx: torch.Tensor
+    system_idx: torch.Tensor | None = field(default=None)
     constraints: list["Constraint"] = field(default_factory=lambda: [])  # noqa: PIE807
-=======
-    system_idx: torch.Tensor | None = field(default=None)
 
     if TYPE_CHECKING:
 
@@ -98,7 +95,6 @@
         def system_idx(self) -> torch.Tensor:
             """A getter for system_idx that tells type checkers it's always defined."""
             return self.system_idx
->>>>>>> e0b33f11
 
     _atom_attributes: ClassVar[set[str]] = {
         "positions",
@@ -109,42 +105,8 @@
     _system_attributes: ClassVar[set[str]] = {"cell"}
     _global_attributes: ClassVar[set[str]] = {"pbc", "constraints"}
 
-<<<<<<< HEAD
-    def __init__(
-        self,
-        positions: torch.Tensor,
-        masses: torch.Tensor,
-        cell: torch.Tensor,
-        pbc: bool,  # noqa: FBT001
-        atomic_numbers: torch.Tensor,
-        system_idx: torch.Tensor | None = None,
-        constraints: list["Constraint"] | None = None,
-    ) -> None:
-        """Initialize the SimState and validate the arguments.
-
-        Args:
-            positions (torch.Tensor): Atomic positions with shape (n_atoms, 3)
-            masses (torch.Tensor): Atomic masses with shape (n_atoms,)
-            cell (torch.Tensor): Unit cell vectors with shape (n_systems, 3, 3).
-            pbc (bool): Boolean indicating whether to use periodic boundary conditions
-            atomic_numbers (torch.Tensor): Atomic numbers with shape (n_atoms,)
-            system_idx (torch.Tensor | None): Maps each atom index to its system index.
-                Has shape (n_atoms,), must be unique consecutive integers starting from 0.
-                If not provided, it is initialized to zeros.
-            constraints (list["Constraint"] | None): List of constraints applied to the
-                system. If None, no constraints are applied.
-        """
-        self.positions = positions
-        self.masses = masses
-        self.cell = cell
-        self.pbc = pbc
-        self.atomic_numbers = atomic_numbers
-        self.constraints = constraints if constraints is not None else []
-
-=======
     def __post_init__(self) -> None:
         """Initialize the SimState and validate the arguments."""
->>>>>>> e0b33f11
         # Validate and process the state after initialization.
         # data validation and fill system_idx
         # should make pbc a tensor here
@@ -269,7 +231,6 @@
         """
         self.cell = value.mT
 
-<<<<<<< HEAD
     def set_positions(self, new_positions: torch.Tensor) -> None:
         """Set the positions and apply constraints if they exist.
 
@@ -299,10 +260,7 @@
 
         self.constraints += constraints
 
-    def calc_dof(self) -> torch.Tensor:
-=======
     def get_number_of_degrees_of_freedom(self) -> torch.Tensor:
->>>>>>> e0b33f11
         """Calculate degrees of freedom accounting for constraints.
 
         Returns:
@@ -311,7 +269,6 @@
                 of freedom, minus any degrees removed by constraints.
         """
         # Start with unconstrained DOF: 3 degrees per atom
-<<<<<<< HEAD
         dof_per_system = 3 * self.n_atoms_per_system
 
         # Subtract DOF removed by constraints
@@ -322,9 +279,6 @@
 
         # Ensure non-negative DOF
         return torch.clamp(dof_per_system, min=0)
-=======
-        return 3 * self.n_atoms_per_system
->>>>>>> e0b33f11
 
     def clone(self) -> Self:
         """Create a deep copy of the SimState.
