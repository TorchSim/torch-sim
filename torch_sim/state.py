--- conflicted
+++ resolved
@@ -260,7 +260,6 @@
         """
         self.cell = value.mT
 
-<<<<<<< HEAD
     def set_constrained_positions(self, new_positions: torch.Tensor) -> None:
         """Set the positions and apply constraints if they exist.
 
@@ -300,7 +299,7 @@
         validate_constraints(constraints, state=self)
 
         self._constraints = constraints
-=======
+
     def set_cell(
         self,
         cell: torch.Tensor,
@@ -325,7 +324,6 @@
             ).squeeze(1)
 
         self.cell = cell
->>>>>>> c3e6680c
 
     def get_number_of_degrees_of_freedom(self) -> torch.Tensor:
         """Calculate degrees of freedom accounting for constraints.
