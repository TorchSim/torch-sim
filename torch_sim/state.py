"""The core state representation.

The main SimState class represents atomistic systems with support for batched
operations and conversion to/from various atomistic formats.
"""

import copy
import importlib
import typing
from collections import defaultdict
from collections.abc import Generator, Sequence
from dataclasses import dataclass, field
from typing import TYPE_CHECKING, Any, ClassVar, Literal, Self

import torch

import torch_sim as ts
from torch_sim.typing import StateLike


if TYPE_CHECKING:
    from ase import Atoms
    from phonopy.structure.atoms import PhonopyAtoms
    from pymatgen.core import Structure

from torch_sim.constraints import Constraint, merge_constraints, validate_constraints


@dataclass
class SimState:
    """State representation for atomistic systems with batched operations support.

    Contains the fundamental properties needed to describe an atomistic system:
    positions, masses, unit cell, periodic boundary conditions, and atomic numbers.
    Supports batched operations where multiple atomistic systems can be processed
    simultaneously, managed through system indices.

    States support slicing, cloning, splitting, popping, and movement to other
    data structures or devices. Slicing is supported through fancy indexing,
    e.g. `state[[0, 1, 2]]` will return a new state containing only the first three
    systems. The other operations are available through the `pop`, `split`, `clone`,
    and `to` methods.

    Attributes:
        positions (torch.Tensor): Atomic positions with shape (n_atoms, 3)
        masses (torch.Tensor): Atomic masses with shape (n_atoms,)
        cell (torch.Tensor): Unit cell vectors with shape (n_systems, 3, 3).
            Note that we use a column vector convention, i.e. the cell vectors are
            stored as `[[a1, b1, c1], [a2, b2, c2], [a3, b3, c3]]` as opposed to
            the row vector convention `[[a1, a2, a3], [b1, b2, b3], [c1, c2, c3]]`
            used by ASE.
        pbc (bool | list[bool] | torch.Tensor): indicates periodic boundary
            conditions in each axis. If a boolean is provided, all axes are
            assumed to have the same periodic boundary conditions.
        atomic_numbers (torch.Tensor): Atomic numbers with shape (n_atoms,)
        system_idx (torch.Tensor): Maps each atom index to its system index.
            Has shape (n_atoms,), must be unique consecutive integers starting from 0.
        constraints (list["Constraint"] | None): List of constraints applied to the
            system. Constraints affect degrees of freedom and modify positions.

    Properties:
        wrap_positions (torch.Tensor): Positions wrapped according to periodic boundary
            conditions
        device (torch.device): Device of the positions tensor
        dtype (torch.dtype): Data type of the positions tensor
        n_atoms (int): Total number of atoms across all systems
        n_systems (int): Number of unique systems in the system

    Notes:
        - positions, masses, and atomic_numbers must have shape (n_atoms, 3).
        - cell must be in the conventional matrix form.
        - system indices must be unique consecutive integers starting from 0.

    Examples:
        >>> state = initialize_state(
        ...     [ase_atoms_1, ase_atoms_2, ase_atoms_3], device, dtype
        ... )
        >>> state.n_systems
        3
        >>> new_state = state[[0, 1]]
        >>> new_state.n_systems
        2
        >>> cloned_state = state.clone()
    """

    positions: torch.Tensor
    masses: torch.Tensor
    cell: torch.Tensor
    pbc: torch.Tensor | list[bool] | bool
    atomic_numbers: torch.Tensor
    charge: torch.Tensor | None = field(default=None)
    spin: torch.Tensor | None = field(default=None)
    system_idx: torch.Tensor | None = field(default=None)
    _constraints: list["Constraint"] = field(default_factory=lambda: [])  # noqa: PIE807

    if TYPE_CHECKING:

        @property
        def system_idx(self) -> torch.Tensor:
            """A getter for system_idx that tells type checkers it's always defined."""
            return self.system_idx

        @property
        def pbc(self) -> torch.Tensor:
            """A getter for pbc that tells type checkers it's always defined."""
            return self.pbc

    _atom_attributes: ClassVar[set[str]] = {
        "positions",
        "masses",
        "atomic_numbers",
        "system_idx",
    }
    _system_attributes: ClassVar[set[str]] = {"cell", "charge", "spin"}
    _global_attributes: ClassVar[set[str]] = {"pbc"}

    def __post_init__(self) -> None:  # noqa: C901
        """Initialize the SimState and validate the arguments."""
        # Check that positions, masses and atomic numbers have compatible shapes
        shapes = [
            getattr(self, attr).shape[0]
            for attr in ("positions", "masses", "atomic_numbers")
        ]

        if len(set(shapes)) > 1:
            raise ValueError(
                f"Incompatible shapes: positions {shapes[0]}, "
                f"masses {shapes[1]}, atomic_numbers {shapes[2]}"
            )

        if isinstance(self.pbc, bool):
            self.pbc = [self.pbc] * 3
        if not isinstance(self.pbc, torch.Tensor):
            self.pbc = torch.tensor(self.pbc, dtype=torch.bool, device=self.device)

        initial_system_idx = self.system_idx
        if initial_system_idx is None:
            self.system_idx = torch.zeros(
                self.n_atoms, device=self.device, dtype=torch.int64
            )
        else:  # assert that system indices are unique consecutive integers
            _, counts = torch.unique_consecutive(initial_system_idx, return_counts=True)
            if not torch.all(counts == torch.bincount(initial_system_idx)):
                raise ValueError("System indices must be unique consecutive integers")

<<<<<<< HEAD
        if self.constraints:
            validate_constraints(self.constraints, state=self)
=======
        if self.charge is None:
            self.charge = torch.zeros(
                self.n_systems, device=self.device, dtype=self.dtype
            )
        elif self.charge.shape[0] != self.n_systems:
            raise ValueError(f"Charge must have shape (n_systems={self.n_systems},)")
        if self.spin is None:
            self.spin = torch.zeros(self.n_systems, device=self.device, dtype=self.dtype)
        elif self.spin.shape[0] != self.n_systems:
            raise ValueError(f"Spin must have shape (n_systems={self.n_systems},)")
>>>>>>> 4fd50eb7

        if self.cell.ndim != 3 and initial_system_idx is None:
            self.cell = self.cell.unsqueeze(0)

        if self.cell.shape[-2:] != (3, 3):
            raise ValueError("Cell must have shape (n_systems, 3, 3)")

        if self.cell.shape[0] != self.n_systems:
            raise ValueError(
                f"Cell must have shape (n_systems, 3, 3), got {self.cell.shape}"
            )

        # if devices aren't all the same, raise an error, in a clean way
        devices = {
            attr: getattr(self, attr).device
            for attr in (
                "positions",
                "masses",
                "cell",
                "atomic_numbers",
                "pbc",
                "system_idx",
            )
        }
        if len(set(devices.values())) > 1:
            raise ValueError("All tensors must be on the same device")

    @property
    def wrap_positions(self) -> torch.Tensor:
        """Atomic positions wrapped according to periodic boundary conditions if pbc=True,
        otherwise returns unwrapped positions with shape (n_atoms, 3).
        """
        # TODO: implement a wrapping method
        return self.positions

    @property
    def device(self) -> torch.device:
        """The device where the tensor data is located."""
        return self.positions.device

    @property
    def dtype(self) -> torch.dtype:
        """The data type of the positions tensor."""
        return self.positions.dtype

    @property
    def n_atoms(self) -> int:
        """Total number of atoms in the system across all systems."""
        return self.positions.shape[0]

    @property
    def n_atoms_per_system(self) -> torch.Tensor:
        """Number of atoms per system."""
        return self.system_idx.bincount()

    @property
    def n_systems(self) -> int:
        """Number of systems in the system."""
        return torch.unique(self.system_idx).shape[0]

    @property
    def volume(self) -> torch.Tensor:
        """Volume of the system."""
        return torch.det(self.cell)

    @property
    def attributes(self) -> dict[str, torch.Tensor]:
        """Get all public attributes of the state."""
        return {
            attr: getattr(self, attr)
            for attr in self._atom_attributes
            | self._system_attributes
            | self._global_attributes
            | {"_constraints"}
        }

    @property
    def column_vector_cell(self) -> torch.Tensor:
        """Unit cell following the column vector convention."""
        return self.cell

    @column_vector_cell.setter
    def column_vector_cell(self, value: torch.Tensor) -> None:
        """Set the unit cell from value following the column vector convention.

        Args:
            value: The unit cell as a column vector
        """
        self.cell = value

    @property
    def row_vector_cell(self) -> torch.Tensor:
        """Unit cell following the row vector convention."""
        return self.cell.mT

    @row_vector_cell.setter
    def row_vector_cell(self, value: torch.Tensor) -> None:
        """Set the unit cell from value following the row vector convention.

        Args:
            value: The unit cell as a row vector
        """
        self.cell = value.mT

    def set_positions(self, new_positions: torch.Tensor) -> None:
        """Set the positions and apply constraints if they exist.

        Args:
            new_positions: New positions tensor with shape (n_atoms, 3)
        """
        # Apply constraints if they exist
        for constraint in self.constraints:
            constraint.adjust_positions(self, new_positions)
        self.positions = new_positions

    @property
    def constraints(self) -> list[Constraint]:
        """Get the constraints for the SimState.

        Returns:
            list["Constraint"]: List of constraints applied to the system.
        """
        return self._constraints

    @constraints.setter
    def constraints(self, constraints: list[Constraint] | Constraint) -> None:
        """Set the constraints for the SimState.

        Args:
            constraints (list["Constraint"] | None): List of constraints to apply.
                If None, no constraints are applied.

        Raises:
            ValueError: If constraints are invalid or span multiple systems
        """
        # check it is a list
        if isinstance(constraints, Constraint):
            constraints = [constraints]

        # Validate new constraints before adding
        validate_constraints(constraints, state=self)

        self._constraints = constraints

    def get_number_of_degrees_of_freedom(self) -> torch.Tensor:
        """Calculate degrees of freedom accounting for constraints.

        Returns:
            torch.Tensor: Number of degrees of freedom per system, with shape
                (n_systems,). Each system starts with 3 * n_atoms_per_system degrees
                of freedom, minus any degrees removed by constraints.
        """
        # Start with unconstrained DOF: 3 degrees per atom
        dof_per_system = 3 * self.n_atoms_per_system

        # Subtract DOF removed by constraints
        if self.constraints is not None:
            for constraint in self.constraints:
                removed_dof = constraint.get_removed_dof(self)
                dof_per_system -= removed_dof

        # Ensure non-negative DOF
        if (dof_per_system <= 0).any():
            raise ValueError("Degrees of freedom cannot be zero or negative")
        return dof_per_system

    def clone(self) -> Self:
        """Create a deep copy of the SimState.

        Creates a new SimState object with identical but independent tensors,
        allowing modification without affecting the original.

        Returns:
            SimState: A new SimState object with the same properties as the original
        """
        attrs = {}
        for attr_name, attr_value in self.attributes.items():
            if isinstance(attr_value, torch.Tensor):
                attrs[attr_name] = attr_value.clone()
            else:
                attrs[attr_name] = copy.deepcopy(attr_value)

        return type(self)(**attrs)

    @classmethod
    def from_state(cls, state: "SimState", **additional_attrs: Any) -> Self:
        """Create a new state from an existing state with additional attributes.

        This method copies all attributes from the source state and adds any additional
        attributes needed for the target state class. It's useful for converting between
        different state types (e.g., SimState to MDState).

        Args:
            state: Source state to copy base attributes from
            **additional_attrs: Additional attributes required by the target state class

        Returns:
            New state of the target class with copied and additional attributes

        Example:
            >>> from torch_sim.integrators.md import MDState
            >>> md_state = MDState.from_state(
            ...     sim_state,
            ...     energy=model_output["energy"],
            ...     forces=model_output["forces"],
            ...     momenta=torch.zeros_like(sim_state.positions),
            ... )
        """
        # Copy all attributes from the source state
        attrs = {}
        for attr_name, attr_value in state.attributes.items():
            if isinstance(attr_value, torch.Tensor):
                attrs[attr_name] = attr_value.clone()
            else:
                attrs[attr_name] = copy.deepcopy(attr_value)

        # Add/override with additional attributes
        attrs.update(additional_attrs)

        return cls(**attrs)

    def to_atoms(self) -> list["Atoms"]:
        """Convert the SimState to a list of ASE Atoms objects.

        Returns:
            list[Atoms]: A list of ASE Atoms objects, one per system
        """
        return ts.io.state_to_atoms(self)

    def to_structures(self) -> list["Structure"]:
        """Convert the SimState to a list of pymatgen Structure objects.

        Returns:
            list[Structure]: A list of pymatgen Structure objects, one per system
        """
        return ts.io.state_to_structures(self)

    def to_phonopy(self) -> list["PhonopyAtoms"]:
        """Convert the SimState to a list of PhonopyAtoms objects.

        Returns:
            list[PhonopyAtoms]: A list of PhonopyAtoms objects, one per system
        """
        return ts.io.state_to_phonopy(self)

    def split(self) -> list[Self]:
        """Split the SimState into a list of single-system SimStates.

        Divides the current state into separate states, each containing a single system,
        preserving all properties appropriately for each system.

        Returns:
            list[SimState]: A list of SimState objects, one per system
        """
        return _split_state(self)

    def pop(self, system_indices: int | list[int] | slice | torch.Tensor) -> list[Self]:
        """Pop off states with the specified system indices.

        This method modifies the original state object by removing the specified
        systems and returns the removed systems as separate SimState objects.

        Args:
            system_indices (int | list[int] | slice | torch.Tensor): The system indices
                to pop

        Returns:
            list[SimState]: Popped SimState objects, one per system index

        Notes:
            This method modifies the original SimState in-place.
        """
        system_indices = _normalize_system_indices(
            system_indices, self.n_systems, self.device
        )

        # Get the modified state and popped states
        modified_state, popped_states = _pop_states(self, system_indices)

        # Update all attributes of self with the modified state's attributes
        for attr_name, attr_value in modified_state.attributes.items():
            setattr(self, attr_name, attr_value)

        return popped_states

    def to(
        self, device: torch.device | None = None, dtype: torch.dtype | None = None
    ) -> Self:
        """Convert the SimState to a new device and/or data type.

        Args:
            device (torch.device, optional): The target device.
                Defaults to current device.
            dtype (torch.dtype, optional): The target data type.
                Defaults to current dtype.

        Returns:
            SimState: A new SimState with tensors on the specified device and dtype
        """
        return _state_to_device(self, device, dtype)

    def __getitem__(self, system_indices: int | list[int] | slice | torch.Tensor) -> Self:
        """Enable standard Python indexing syntax for slicing batches.

        Args:
            system_indices (int | list[int] | slice | torch.Tensor): The system indices
                to include

        Returns:
            SimState: A new SimState containing only the specified systems
        """
        # TODO: need to document that slicing is supported
        # Reuse the existing slice method
        system_indices = _normalize_system_indices(
            system_indices, self.n_systems, self.device
        )

        return _slice_state(self, system_indices)

    def __init_subclass__(cls, **kwargs) -> None:
        """Enforce that all derived states cannot have tensor attributes that can also be
        None. This is because torch.concatenate cannot concat between a tensor and a None.

        Also enforce all of child classes's attributes are specified in _atom_attributes,
        _system_attributes, or _global_attributes.
        """
        cls._assert_no_tensor_attributes_can_be_none()
        cls._assert_all_attributes_have_defined_scope()
        super().__init_subclass__(**kwargs)

    @classmethod
    def _assert_no_tensor_attributes_can_be_none(cls) -> None:
        # We need to use get_type_hints to correctly inspect the types

        # exceptions exist because the type hint doesn't actually reflect the real type
        # (since we change their type in the post_init)
        exceptions = {"system_idx", "charge", "spin"}

        type_hints = typing.get_type_hints(cls)
        for attr_name, attr_type_hint in type_hints.items():
            origin = typing.get_origin(attr_type_hint)
            if attr_name in exceptions:
                continue
            is_union = origin is typing.Union
            if not is_union and origin is not None:
                # For Python 3.10+ `|` syntax, origin is types.UnionType
                # We check by name to be robust against module reloading/patching issues
                is_union = origin.__module__ == "types" and origin.__name__ == "UnionType"
            if is_union:
                args = typing.get_args(attr_type_hint)
                if torch.Tensor in args and type(None) in args:
                    raise TypeError(
                        f"Attribute '{attr_name}' in class '{cls.__name__}' is not "
                        "allowed to be of type 'torch.Tensor | None' because torch.cat "
                        "cannot concatenate between a tensor and a None. Please default "
                        "the tensor with dummy values and track the 'None' case."
                    )

    @classmethod
    def _assert_all_attributes_have_defined_scope(cls) -> None:
        all_defined_attributes = (
            cls._atom_attributes | cls._system_attributes | cls._global_attributes
        )
        # 1) assert that no attribute is defined twice in all_defined_attributes
        duplicates = (
            (cls._atom_attributes & cls._system_attributes)
            | (cls._atom_attributes & cls._global_attributes)
            | (cls._system_attributes & cls._global_attributes)
        )
        if duplicates:
            raise TypeError(
                f"Attributes {duplicates} are declared multiple times in {cls.__name__} "
                "in _atom_attributes, _system_attributes, or _global_attributes"
            )

        # 2) assert that all attributes are defined in all_defined_attributes
        all_annotations = {}
        for parent_cls in cls.mro():
            if hasattr(parent_cls, "__annotations__"):
                all_annotations.update(parent_cls.__annotations__)

        # Get class namespace attributes (methods, properties, class vars with values)
        class_namespace = vars(cls)
        attributes_to_check = set(class_namespace.keys()) | set(all_annotations.keys())

        for attr_name in attributes_to_check:
            is_special_attribute = attr_name.startswith("__")
            is_private_attribute = attr_name.startswith("_") and not is_special_attribute
            is_property = attr_name in class_namespace and isinstance(
                class_namespace.get(attr_name), property
            )
            is_method = hasattr(cls, attr_name) and callable(getattr(cls, attr_name))
            is_class_variable = (
                # Note: _atom_attributes, _system_attributes, and _global_attributes
                # are all class variables
                typing.get_origin(all_annotations.get(attr_name)) is typing.ClassVar
            )

            if (
                is_special_attribute
                or is_private_attribute
                or is_property
                or is_method
                or is_class_variable
            ):
                continue

            if attr_name not in all_defined_attributes:
                raise TypeError(
                    f"Attribute '{attr_name}' is not defined in {cls.__name__} in any "
                    "of _atom_attributes, _system_attributes, or _global_attributes"
                )


@dataclass(kw_only=True)
class DeformGradMixin:
    """Mixin for states that support deformation gradients."""

    reference_cell: torch.Tensor

    _system_attributes: ClassVar[set[str]] = {"reference_cell"}

    if TYPE_CHECKING:
        # define this under a TYPE_CHECKING block to avoid it being included in the
        # dataclass __init__ during runtime
        row_vector_cell: torch.Tensor

    @property
    def reference_row_vector_cell(self) -> torch.Tensor:
        """Get the original unit cell in terms of row vectors."""
        return self.reference_cell.mT

    @reference_row_vector_cell.setter
    def reference_row_vector_cell(self, value: torch.Tensor) -> None:
        """Set the original unit cell in terms of row vectors."""
        self.reference_cell = value.mT

    @staticmethod
    def _deform_grad(
        reference_row_vector_cell: torch.Tensor, row_vector_cell: torch.Tensor
    ) -> torch.Tensor:
        """Calculate the deformation gradient from original cell to current cell.

        Returns:
            The deformation gradient
        """
        return torch.linalg.solve(reference_row_vector_cell, row_vector_cell).transpose(
            -2, -1
        )

    def deform_grad(self) -> torch.Tensor:
        """Calculate the deformation gradient from original cell to current cell.

        Returns:
            The deformation gradient
        """
        return self._deform_grad(self.reference_row_vector_cell, self.row_vector_cell)


def _normalize_system_indices(
    system_indices: int | Sequence[int] | slice | torch.Tensor,
    n_systems: int,
    device: torch.device,
) -> torch.Tensor:
    """Normalize system indices to handle negative indices and different input types.

    Converts various system index representations to a consistent tensor format,
    handling negative indices in the Python style (counting from the end).

    Args:
        system_indices (int | list[int] | slice | torch.Tensor): The system indices to
            normalize
        n_systems (int): Total number of systems in the system
        device (torch.device): Device to place the output tensor on

    Returns:
        torch.Tensor: Normalized system indices as a tensor

    Raises:
        TypeError: If system_indices is of an unsupported type
    """
    if isinstance(system_indices, int):
        # Handle negative integer indexing
        if system_indices < 0:
            system_indices = n_systems + system_indices
        return torch.tensor([system_indices], device=device)
    if isinstance(system_indices, list):
        # Handle negative indices in lists
        normalized = [idx if idx >= 0 else n_systems + idx for idx in system_indices]
        return torch.tensor(normalized, device=device)
    if isinstance(system_indices, slice):
        # Let PyTorch handle the slice conversion with negative indices
        return torch.arange(n_systems, device=device)[system_indices]
    if isinstance(system_indices, torch.Tensor):
        # Handle negative indices in tensors
        return torch.where(system_indices < 0, n_systems + system_indices, system_indices)
    raise TypeError(f"Unsupported index type: {type(system_indices)}")


def _state_to_device[T: SimState](
    state: T, device: torch.device | None = None, dtype: torch.dtype | None = None
) -> T:
    """Convert the SimState to a new device and dtype.

    Creates a new SimState with all tensors moved to the specified device and
    with the specified data type.

    Args:
        state (SimState): The state to convert
        device (torch.device, optional): The target device. Defaults to current device.
        dtype (torch.dtype, optional): The target data type. Defaults to current dtype.

    Returns:
        SimState: A new SimState with tensors on the specified device and dtype
    """
    if device is None:
        device = state.device
    if dtype is None:
        dtype = state.dtype

    attrs = state.attributes
    for attr_name, attr_value in attrs.items():
        if isinstance(attr_value, torch.Tensor):
            attrs[attr_name] = attr_value.to(device=device)

    if dtype is not None:
        attrs["positions"] = attrs["positions"].to(dtype=dtype)
        attrs["masses"] = attrs["masses"].to(dtype=dtype)
        attrs["cell"] = attrs["cell"].to(dtype=dtype)
        attrs["atomic_numbers"] = attrs["atomic_numbers"].to(dtype=torch.int)
    return type(state)(**attrs)


def get_attrs_for_scope(
    state: SimState, scope: Literal["per-atom", "per-system", "global"]
) -> Generator[tuple[str, Any], None, None]:
    """Get attributes for a given scope.

    Args:
        state (SimState): The state to get attributes for
        scope (Literal["per-atom", "per-system", "global"]): The scope to get
            attributes for

    Returns:
        Generator[tuple[str, Any], None, None]: A generator of attribute names and values
    """
    match scope:
        case "per-atom":
            attr_names = state._atom_attributes  # noqa: SLF001
        case "per-system":
            attr_names = state._system_attributes  # noqa: SLF001
        case "global":
            attr_names = state._global_attributes  # noqa: SLF001
        case _:
            raise ValueError(f"Unknown scope: {scope!r}")
    for attr_name in attr_names:
        yield attr_name, getattr(state, attr_name)


def _filter_attrs_by_mask(
    state: SimState,
    atom_mask: torch.Tensor,
    system_mask: torch.Tensor,
) -> dict:
    """Filter attributes by atom and system masks.

    Selects subsets of attributes based on boolean masks for atoms and systems.

    Args:
        state (SimState): The state to filter
        atom_mask (torch.Tensor): Boolean mask for atoms to include with shape
            (n_atoms,)
        system_mask (torch.Tensor): Boolean mask for systems to include with shape
            (n_systems,)

    Returns:
        dict: Filtered attributes with appropriate handling for each scope
    """
    # Copy global attributes directly
    filtered_attrs = dict(get_attrs_for_scope(state, "global"))

    # take into account constraints that are AtomConstraint
    filtered_attrs["_constraints"] = [
        constraint.select_constraint(atom_mask, system_mask)
        for constraint in copy.deepcopy(state.constraints)
    ]
    # Remove any None constraints resulting from selection
    filtered_attrs["_constraints"] = [
        constraint
        for constraint in filtered_attrs["_constraints"]
        if constraint is not None
    ]

    # Filter per-atom attributes
    for attr_name, attr_value in get_attrs_for_scope(state, "per-atom"):
        if attr_name == "system_idx":
            # Get the old system indices for the selected atoms
            old_system_indices = attr_value[atom_mask]

            # Get the system indices that are kept
            kept_indices = torch.arange(attr_value.max() + 1, device=attr_value.device)[
                system_mask
            ]

            # Create a mapping from old system indices to new consecutive indices
            system_idx_map = {idx.item(): i for i, idx in enumerate(kept_indices)}

            # Create new system tensor with remapped indices
            new_system_idxs = torch.tensor(
                [system_idx_map[b.item()] for b in old_system_indices],
                device=attr_value.device,
                dtype=attr_value.dtype,
            )
            filtered_attrs[attr_name] = new_system_idxs

        else:
            filtered_attrs[attr_name] = attr_value[atom_mask]

    # Filter per-system attributes
    for attr_name, attr_value in get_attrs_for_scope(state, "per-system"):
        if isinstance(attr_value, torch.Tensor):
            filtered_attrs[attr_name] = attr_value[system_mask]
        else:  # Non-tensor attributes (e.g. cell filter) are copied as-is
            filtered_attrs[attr_name] = attr_value

    return filtered_attrs


def _split_state[T: SimState](state: T) -> list[T]:
    """Split a SimState into a list of states, each containing a single system.

    Divides a multi-system state into individual single-system states, preserving
    appropriate properties for each system.

    Args:
        state (SimState): The SimState to split

    Returns:
        list[SimState]: A list of SimState objects, each containing a single
            system
    """
    system_sizes = state.n_atoms_per_system.tolist()

    split_per_atom = {}
    for attr_name, attr_value in get_attrs_for_scope(state, "per-atom"):
        if attr_name != "system_idx":
            split_per_atom[attr_name] = torch.split(attr_value, system_sizes, dim=0)

    split_per_system = {}
    for attr_name, attr_value in get_attrs_for_scope(state, "per-system"):
        if isinstance(attr_value, torch.Tensor):
            split_per_system[attr_name] = torch.split(attr_value, 1, dim=0)
        else:  # Non-tensor attributes are replicated for each split
            split_per_system[attr_name] = [attr_value] * state.n_systems

    global_attrs = dict(get_attrs_for_scope(state, "global"))

    # Create a state for each system
    states: list[T] = []
    n_systems = len(system_sizes)
    zero_tensor = torch.tensor([0], device=state.device, dtype=torch.int64)
    cumsum_atoms = torch.cat((zero_tensor, torch.cumsum(state.n_atoms_per_system, dim=0)))
    for sys_idx in range(n_systems):
        system_attrs = {
            # Create a system tensor with all zeros for this system
            "system_idx": torch.zeros(
                system_sizes[sys_idx], device=state.device, dtype=torch.int64
            ),
            # Add the split per-atom attributes
            **{
                attr_name: split_per_atom[attr_name][sys_idx]
                for attr_name in split_per_atom
            },
            # Add the split per-system attributes
            **{
                attr_name: split_per_system[attr_name][sys_idx]
                for attr_name in split_per_system
            },
            # Add the global attributes
            **global_attrs,
        }

        atom_idx = torch.arange(cumsum_atoms[sys_idx], cumsum_atoms[sys_idx + 1])
        new_constraints = [
            new_constraint
            for constraint in state.constraints
            if (new_constraint := constraint.select_sub_constraint(atom_idx, sys_idx))
        ]

        system_attrs["_constraints"] = new_constraints
        states.append(type(state)(**system_attrs))  # type: ignore[invalid-argument-type]

    return states


def _pop_states[T: SimState](
    state: T, pop_indices: list[int] | torch.Tensor
) -> tuple[T, list[T]]:
    """Pop off the states with the specified indices.

    Extracts and removes the specified system indices from the state.

    Args:
        state (SimState): The SimState to modify
        pop_indices (list[int] | torch.Tensor): The system indices to extract and remove

    Returns:
        tuple[SimState, list[SimState]]: A tuple containing:
            - The modified original state with specified systems removed
            - A list of the extracted SimStates, one per popped system

    Notes:
        Unlike the pop method, this function does not modify the input state.
    """
    if len(pop_indices) == 0:
        return state, []

    if isinstance(pop_indices, list):
        pop_indices = torch.tensor(pop_indices, device=state.device, dtype=torch.int64)

    # Create masks for the atoms and systems to keep and pop
    system_range = torch.arange(state.n_systems, device=state.device)
    pop_system_mask = torch.isin(system_range, pop_indices)
    keep_system_mask = ~pop_system_mask

    pop_atom_mask = torch.isin(state.system_idx, pop_indices)
    keep_atom_mask = ~pop_atom_mask

    # Filter attributes for keep and pop states
    keep_attrs = _filter_attrs_by_mask(state, keep_atom_mask, keep_system_mask)
    pop_attrs = _filter_attrs_by_mask(state, pop_atom_mask, pop_system_mask)

    # Create the keep state
    keep_state: T = type(state)(**keep_attrs)  # type: ignore[assignment]

    # Create and split the pop state
    pop_state: T = type(state)(**pop_attrs)  # type: ignore[assignment]
    pop_states = _split_state(pop_state)

    return keep_state, pop_states


def _slice_state[T: SimState](state: T, system_indices: list[int] | torch.Tensor) -> T:
    """Slice a substate from the SimState containing only the specified system indices.

    Creates a new SimState containing only the specified systems, preserving
    all relevant properties.

    Args:
        state (SimState): The state to slice
        system_indices (list[int] | torch.Tensor): System indices to include in the
            sliced state

    Returns:
        SimState: A new SimState object containing only the specified systems

    Raises:
        ValueError: If system_indices is empty
    """
    if isinstance(system_indices, list):
        system_indices = torch.tensor(
            system_indices, device=state.device, dtype=torch.int64
        )

    if len(system_indices) == 0:
        raise ValueError("system_indices cannot be empty")

    # Create masks for the atoms and systems to include
    system_range = torch.arange(state.n_systems, device=state.device)
    system_mask = torch.isin(system_range, system_indices)
    atom_mask = torch.isin(state.system_idx, system_indices)

    # Filter attributes
    filtered_attrs = _filter_attrs_by_mask(state, atom_mask, system_mask)

    # Create the sliced state
    return type(state)(**filtered_attrs)  # type: ignore[invalid-return-type]


def concatenate_states[T: SimState](  # noqa: C901
    states: Sequence[T], device: torch.device | None = None
) -> T:
    """Concatenate a list of SimStates into a single SimState.

    Combines multiple states into a single state with multiple systems.
    Global properties are taken from the first state, and per-atom and per-system
    properties are concatenated.

    Args:
        states (Sequence[SimState]): A list of SimState objects to concatenate
        device (torch.device, optional): The device to place the concatenated state on.
            Defaults to the device of the first state.

    Returns:
        SimState: A new SimState containing all input states as separate systems

    Raises:
        ValueError: If states is empty
        TypeError: If not all states are of the same type
    """
    if not states:
        raise ValueError("Cannot concatenate an empty list of states")

    # Get the first state to determine properties
    first_state = states[0]

    # Ensure all states are of the same class
    state_class = type(first_state)
    if not all(isinstance(state, state_class) for state in states):
        raise TypeError("All states must be of the same type")

    # Use the target device or default to the first state's device
    target_device = device or first_state.device

    # Initialize result with global properties from first state
    concatenated = dict(get_attrs_for_scope(first_state, "global"))

    # Pre-allocate lists for tensors to concatenate
    per_atom_tensors = defaultdict(list)
    per_system_tensors = defaultdict(list)
    new_system_indices = []
    system_offset = 0
    num_atoms_per_state = []

    # Process all states in a single pass
    for state in states:
        # Move state to target device if needed
        if state.device != target_device:
            state = state.to(target_device)

        # Collect per-atom properties
        for prop, val in get_attrs_for_scope(state, "per-atom"):
            if prop == "system_idx":
                # skip system_idx, it will be handled below
                continue
            per_atom_tensors[prop].append(val)

        # Collect per-system properties
        for prop, val in get_attrs_for_scope(state, "per-system"):
            per_system_tensors[prop].append(val)

        # Update system indices
        num_systems = state.n_systems
        new_indices = state.system_idx + system_offset
        new_system_indices.append(new_indices)
        num_atoms_per_state.append(state.n_atoms)

        system_offset += num_systems

    # Concatenate collected tensors
    for prop, tensors in per_atom_tensors.items():
        # if tensors:
        concatenated[prop] = torch.cat(tensors, dim=0)

    for prop, tensors in per_system_tensors.items():
        # if tensors:
        if isinstance(tensors[0], torch.Tensor):
            concatenated[prop] = torch.cat(tensors, dim=0)
        else:  # Non-tensor attributes, take first one (they should all be identical)
            concatenated[prop] = tensors[0]

    # Concatenate system indices
    concatenated["system_idx"] = torch.cat(new_system_indices)

    # Merge constraints
    constraint_lists = [state.constraints for state in states]
    constraints = merge_constraints(
        constraint_lists, torch.tensor(num_atoms_per_state, device=target_device)
    )

    # Create a new instance of the same class
    return state_class(**concatenated, _constraints=constraints)


def initialize_state(
    system: StateLike,
    device: torch.device,
    dtype: torch.dtype,
) -> SimState:
    """Initialize state tensors from a atomistic system representation.

    Converts various atomistic system representations (ASE Atoms, pymatgen Structure,
    PhonopyAtoms, or existing SimState) to a SimState object.

    Args:
        system (StateLike): Input system to convert to state tensors
        device (torch.device): Device to create tensors on
        dtype (torch.dtype): Data type for tensor values

    Returns:
        SimState: State representation initialized from input system

    Raises:
        ValueError: If system type is not supported or if list items have inconsistent
        types
    """
    # TODO: create a way to pass velocities from pmg and ase

    if isinstance(system, SimState):
        return system.clone().to(device, dtype)

    if isinstance(system, list | tuple) and all(isinstance(s, SimState) for s in system):
        if not all(state.n_systems == 1 for state in system):
            raise ValueError(
                "When providing a list of states, to the initialize_state function, "
                "all states must have n_systems == 1. To fix this, you can split the "
                "states into individual states with the split_state function."
            )
        return ts.concatenate_states(system)

    converters = [
        ("pymatgen.core", "Structure", ts.io.structures_to_state),
        ("ase", "Atoms", ts.io.atoms_to_state),
        ("phonopy.structure.atoms", "PhonopyAtoms", ts.io.phonopy_to_state),
    ]

    # Try each converter
    for module_path, class_name, converter_func in converters:
        try:
            module = importlib.import_module(module_path)
            cls = getattr(module, class_name)

            if isinstance(system, cls) or (
                isinstance(system, list | tuple)
                and all(isinstance(s, cls) for s in system)
            ):
                return converter_func(system, device, dtype)
        except ImportError:
            continue

    # remaining code just for informative error
    all_same_type = (
        isinstance(system, list | tuple)
        and all(isinstance(s, type(system[0])) for s in system)
        and system
    )
    if isinstance(system, list | tuple) and not all_same_type:
        raise ValueError(
            f"All items in list must be of the same type, "
            f"found {type(system[0])} and {type(system[1])}"
        )

    system_type = (
        f"list[{type(system[0])}]" if isinstance(system, list | tuple) else type(system)
    )

    raise ValueError(f"Unsupported {system_type=}")<|MERGE_RESOLUTION|>--- conflicted
+++ resolved
@@ -143,10 +143,9 @@
             if not torch.all(counts == torch.bincount(initial_system_idx)):
                 raise ValueError("System indices must be unique consecutive integers")
 
-<<<<<<< HEAD
         if self.constraints:
             validate_constraints(self.constraints, state=self)
-=======
+
         if self.charge is None:
             self.charge = torch.zeros(
                 self.n_systems, device=self.device, dtype=self.dtype
@@ -157,7 +156,6 @@
             self.spin = torch.zeros(self.n_systems, device=self.device, dtype=self.dtype)
         elif self.spin.shape[0] != self.n_systems:
             raise ValueError(f"Spin must have shape (n_systems={self.n_systems},)")
->>>>>>> 4fd50eb7
 
         if self.cell.ndim != 3 and initial_system_idx is None:
             self.cell = self.cell.unsqueeze(0)
