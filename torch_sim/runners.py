"""High level runners for atomistic simulations.

This module provides functions for running molecular dynamics simulations and geometry
optimizations using various models and integrators. It includes utilities for
converting between different atomistic representations and handling simulation state.
"""

import copy
import warnings
from collections.abc import Callable
from dataclasses import dataclass
from itertools import chain
from typing import Any

import torch
from tqdm import tqdm

import torch_sim as ts
from torch_sim.autobatching import BinningAutoBatcher, InFlightAutoBatcher
from torch_sim.integrators import INTEGRATOR_REGISTRY, Integrator
from torch_sim.integrators.md import MDState
from torch_sim.models.interface import ModelInterface
from torch_sim.optimizers import OPTIM_REGISTRY, FireState, Optimizer, OptimState
from torch_sim.state import SimState
from torch_sim.trajectory import TrajectoryReporter
from torch_sim.typing import StateLike
from torch_sim.units import UnitSystem


def _configure_reporter(
    trajectory_reporter: TrajectoryReporter | dict,
    *,
    properties: list[str] | None = None,
    prop_frequency: int = 10,
    state_frequency: int = 100,
) -> TrajectoryReporter:
    if isinstance(trajectory_reporter, TrajectoryReporter):
        return trajectory_reporter
    possible_properties = {
        "potential_energy": lambda state: state.energy,
        "forces": lambda state: state.forces,
        "stress": lambda state: state.stress,
        "kinetic_energy": lambda state: ts.calc_kinetic_energy(
            velocities=state.velocities, masses=state.masses
        ),
        "temperature": lambda state: state.calc_temperature(),
    }

    prop_calculators = {
        prop: calculator
        for prop, calculator in possible_properties.items()
        if prop in (properties or ())
    }

    # ordering is important to ensure we can override defaults
    trajectory_reporter = copy.deepcopy(trajectory_reporter)
    return TrajectoryReporter(
        prop_calculators=trajectory_reporter.pop(
            "prop_calculators", {prop_frequency: prop_calculators}
        ),
        state_frequency=trajectory_reporter.pop("state_frequency", state_frequency),
        **trajectory_reporter,
    )


def _configure_batches_iterator(
    state: SimState,
    model: ModelInterface,
    *,
    autobatcher: BinningAutoBatcher | bool,
) -> BinningAutoBatcher | list[tuple[SimState, list[int]]]:
    """Create a batches iterator for the integrate function.

    Args:
        model (ModelInterface): The model to use for the integration
        state (SimState): The state to use for the integration
        autobatcher (BinningAutoBatcher | bool): The autobatcher to use for integration

    Returns:
        A batches iterator
    """
    # load and properly configure the autobatcher
    if autobatcher is True:
        autobatcher = BinningAutoBatcher(
            model=model,
            max_memory_padding=0.9,
        )
        autobatcher.load_states(state)
        batches = autobatcher
    elif isinstance(autobatcher, BinningAutoBatcher):
        autobatcher.load_states(state)
        batches = autobatcher
    elif autobatcher is False:
        batches = [(state, [])]
    else:
        autobatcher_type = type(autobatcher).__name__
        raise TypeError(
            f"Invalid {autobatcher_type=}, must be bool or BinningAutoBatcher."
        )
    return batches


<<<<<<< HEAD
def _determine_initial_step_for_integrate(
    trajectory_reporter: TrajectoryReporter | None,
    n_steps: int,
) -> int:
    """Determine the initial step for resuming integration from trajectory files.

    Args:
        trajectory_reporter (TrajectoryReporter | None): The trajectory reporter to
            check for resume information
        n_steps (int): The total number of steps to run

    Returns:
        int: The initial step to start from (1 if not resuming, otherwise last_step + 1)
    """
    initial_step: int = 1
    if trajectory_reporter is not None and trajectory_reporter.mode == "a":
        last_logged_steps = trajectory_reporter.last_step
        last_logged_step = min(last_logged_steps)
        initial_step = initial_step + last_logged_step
        if initial_step > n_steps:
            warnings.warn(
                f"Initial step {initial_step} > n_steps {n_steps}. Nothing will be done.",
                stacklevel=2,
            )
        if len(set(last_logged_steps)) != 1:
            warnings.warn(
                "Trajectory files have different last steps. "
                "Using the minimum last step for resuming integration."
                "This means that some trajectories may be truncated.",
                stacklevel=2,
            )
            for traj in trajectory_reporter.trajectories:
                traj.truncate_to_step(last_logged_step)
    return initial_step


def _determine_initial_step_for_optimize(
    trajectory_reporter: TrajectoryReporter | None,
    state: SimState,
) -> torch.LongTensor:
    """Determine the initial steps for resuming optimization from trajectory files.

    Args:
        trajectory_reporter (TrajectoryReporter | None): The trajectory reporter to
            check for resume information
        state (SimState): The state being optimized

    Returns:
        torch.LongTensor: Tensor of initial steps for each system (1 if not resuming,
            otherwise last_step + 1 for each system)
    """
    initial_step: torch.LongTensor = torch.full(
        size=(state.n_systems,), fill_value=1, dtype=torch.long, device=state.device
    )
    if trajectory_reporter is not None and trajectory_reporter.mode == "a":
        last_logged_steps = torch.tensor(
            trajectory_reporter.last_step, dtype=torch.long, device=state.device
        )
        initial_step = initial_step + last_logged_steps
    return initial_step
=======
def _normalize_temperature_tensor(
    temperature: float | list | torch.Tensor, n_steps: int, initial_state: SimState
) -> torch.Tensor:
    """Turn the temperature into a tensor of shape (n_steps,) or (n_steps, n_systems).

    Args:
        temperature (float | int | list | torch.Tensor): Temperature input
        n_steps (int): Number of integration steps
        initial_state (SimState): Initial simulation state for dtype and device
    Returns:
        torch.Tensor: Normalized temperature tensor
    """
    # ---- Step 1: Convert to tensor ----
    if isinstance(temperature, (float, int)):
        return torch.full(
            (n_steps,),
            float(temperature),
            dtype=initial_state.dtype,
            device=initial_state.device,
        )

    # Convert list or tensor input to tensor
    if isinstance(temperature, list):
        temps = torch.tensor(
            temperature, dtype=initial_state.dtype, device=initial_state.device
        )
    elif isinstance(temperature, torch.Tensor):
        temps = temperature.to(dtype=initial_state.dtype, device=initial_state.device)
    else:
        raise TypeError(
            f"Invalid temperature type: {type(temperature).__name__}. "
            "Must be float, int, list, or torch.Tensor."
        )

    # ---- Step 2: Determine how to broadcast ----
    temps = torch.atleast_1d(temps)
    if temps.ndim > 2:
        raise ValueError(f"Temperature tensor must be 1D or 2D, got shape {temps.shape}.")

    if temps.shape[0] == 1:
        # A single value in a 1-element list/tensor
        return temps.repeat(n_steps)

    if initial_state.n_systems == n_steps:
        warnings.warn(
            "n_systems is equal to n_steps. Interpreting temperature array of length "
            "n_systems as temperatures for each system, broadcasted over steps.",
            stacklevel=2,
        )

    if temps.shape[0] == initial_state.n_systems:
        if temps.ndim == 2:
            raise ValueError(
                "If temperature tensor is 2D, first dimension must be n_steps."
            )
        # Interpret as single-step multi-system temperatures → broadcast over steps
        return temps.unsqueeze(0).expand(n_steps, -1)  # (n_steps, n_systems)

    if temps.shape[0] == n_steps:
        return temps  # already good: (n_steps,) or (n_steps, n_systems)

    raise ValueError(
        f"Temperature length ({temps.shape[0]}) must be either:\n"
        f" - n_steps ({n_steps}), or\n"
        f" - n_systems ({initial_state.n_systems}), or\n"
        f" - 1 (scalar),\n"
        f"but got {temps.shape[0]}."
    )
>>>>>>> eced55ee


def integrate[T: SimState](  # noqa: C901
    system: StateLike,
    model: ModelInterface,
    *,
    integrator: Integrator | tuple[Callable[..., T], Callable[..., T]],
    n_steps: int,
    temperature: float | list | torch.Tensor,
    timestep: float,
    trajectory_reporter: TrajectoryReporter | dict | None = None,
    autobatcher: BinningAutoBatcher | bool = False,
    pbar: bool | dict[str, Any] = False,
    init_kwargs: dict[str, Any] | None = None,
    **integrator_kwargs: Any,
) -> T:
    """Simulate a system using a model and integrator.

    Args:
        system (StateLike): Input system to simulate
        model (ModelInterface): Neural network model module
        integrator (Integrator | tuple): Either a key from Integrator or a tuple of
            (init_func, step_func) functions.
        n_steps (int): Number of integration steps. If resuming from a trajectory, this
            is the total number of steps to run, not the number of additional steps.
            That is, if the trajectory has 10 steps and n_steps=20, the integrator will
            run an additional 10 steps.
        temperature (float | ArrayLike): Temperature or array of temperatures for each
            step or system:
            Float: used for all steps and systems
            1D array of length n_steps: used for each step
            1D array of length n_systems: used for each system
            2D array of shape (n_steps, n_systems): used for each step and system.
        timestep (float): Integration time step
        trajectory_reporter (TrajectoryReporter | dict | None): Optional reporter for
            tracking trajectory. If a dict, will be passed to the TrajectoryReporter
            constructor.
        autobatcher (BinningAutoBatcher | bool): Optional autobatcher to use
        pbar (bool | dict[str, Any], optional): Show a progress bar.
            Only works with an autobatcher in interactive shell. If a dict is given,
            it's passed to `tqdm` as kwargs.
        init_kwargs (dict[str, Any], optional): Additional keyword arguments for
            integrator init function.
        **integrator_kwargs: Additional keyword arguments for integrator init function

    Returns:
        T: Final state after integration
    """
    unit_system = UnitSystem.metal

    initial_state: SimState = ts.initialize_state(system, model.device, model.dtype)
    dtype, device = initial_state.dtype, initial_state.device
    kTs = _normalize_temperature_tensor(temperature, n_steps, initial_state)
    kTs = kTs * unit_system.temperature
    dt = torch.tensor(timestep * unit_system.time, dtype=dtype, device=device)

    # Handle both string names and direct function tuples
    if isinstance(integrator, Integrator):
        init_func, step_func = INTEGRATOR_REGISTRY[integrator]
    elif (
        isinstance(integrator, tuple)
        and len(integrator) == 2
        and {*map(callable, integrator)} == {True}
    ):
        init_func, step_func = integrator
    else:
        raise ValueError(
            f"integrator must be key from Integrator or a tuple of "
            f"(init_func, step_func), got {type(integrator)}"
        )
    # batch_iterator will be a list if autobatcher is False
    batch_iterator = _configure_batches_iterator(
        initial_state, model, autobatcher=autobatcher
    )
    if trajectory_reporter is not None:
        trajectory_reporter = _configure_reporter(
            trajectory_reporter,
            properties=["kinetic_energy", "potential_energy", "temperature"],
        )
    # Auto-detect initial step from trajectory files for resuming integration
    initial_step = _determine_initial_step_for_integrate(trajectory_reporter, n_steps)
    if initial_step > n_steps:
        return initial_state  # type: ignore[return-value]

    final_states: list[T] = []
    og_filenames = trajectory_reporter.filenames if trajectory_reporter else None

    tqdm_pbar = None
    if pbar and autobatcher:
        pbar_kwargs = pbar if isinstance(pbar, dict) else {}
        pbar_kwargs.setdefault("desc", "Integrate")
        pbar_kwargs.setdefault("disable", None)
        tqdm_pbar = tqdm(total=initial_state.n_systems, **pbar_kwargs)

    # Handle both BinningAutoBatcher and list of tuples
    for state, system_indices in batch_iterator:
        # Pass correct parameters based on integrator type
        batch_kT = (
            kTs[:, system_indices] if (system_indices and len(kTs.shape) == 2) else kTs
        )
        state = init_func(
            state=state, model=model, kT=batch_kT[0], dt=dt, **init_kwargs or {}
        )

        # set up trajectory reporters
        if autobatcher and trajectory_reporter is not None and og_filenames is not None:
            # we must remake the trajectory reporter for each system
            trajectory_reporter.reopen_trajectories(
                filenames=[og_filenames[i] for i in system_indices]
            )

        # run the simulation
        for step in range(initial_step, n_steps + 1):
            state = step_func(
                state=state,
                model=model,
                dt=dt,
<<<<<<< HEAD
                kT=kTs[step - 1],
=======
                kT=batch_kT[step - 1],
>>>>>>> eced55ee
                **integrator_kwargs,
            )

            if trajectory_reporter:
                trajectory_reporter.report(state, step, model=model)

        # finish the trajectory reporter
        final_states.append(state)
        if tqdm_pbar:
            tqdm_pbar.update(state.n_systems)

    if trajectory_reporter:
        trajectory_reporter.finish()

    if isinstance(batch_iterator, BinningAutoBatcher):
        reordered_states = batch_iterator.restore_original_order(final_states)
        return ts.concatenate_states(reordered_states)

    return state


def _configure_in_flight_autobatcher(
    state: SimState,
    model: ModelInterface,
    *,
    autobatcher: InFlightAutoBatcher | bool,
    max_iterations: int,  # TODO: change name to max_iterations
) -> InFlightAutoBatcher:
    """Configure the hot swapping autobatcher for the optimize function.

    Args:
        model (ModelInterface): The model to use for the autobatcher
        state (SimState): The state to use for the autobatcher
        autobatcher (InFlightAutoBatcher | bool): The autobatcher to use for the
            autobatcher
        max_iterations (int): The maximum number of iterations for each state in
            the autobatcher.

    Returns:
        A hot swapping autobatcher
    """
    # load and properly configure the autobatcher
    if isinstance(autobatcher, InFlightAutoBatcher):
        autobatcher.max_iterations = max_iterations
    elif isinstance(autobatcher, bool):
        if autobatcher:
            memory_scales_with = model.memory_scales_with
            max_memory_scaler = None
        else:
            memory_scales_with = "n_atoms"
            max_memory_scaler = state.n_atoms + 1
        autobatcher = InFlightAutoBatcher(
            model=model,
            max_memory_scaler=max_memory_scaler,
            memory_scales_with=memory_scales_with,
            max_iterations=max_iterations,
            max_memory_padding=0.9,
        )
    else:
        autobatcher_type = type(autobatcher).__name__
        cls_name = InFlightAutoBatcher.__name__
        raise TypeError(f"Invalid {autobatcher_type=}, must be bool or {cls_name}.")
    return autobatcher


def _chunked_apply[T: SimState](
    fn: Callable[..., T],
    states: SimState,
    model: ModelInterface,
    init_kwargs: Any,
    **batcher_kwargs: Any,
) -> T:
    """Apply a function to a state in chunks.

    This prevents us from running out of memory when applying a function to a large
    number of states.

    Args:
        fn (Callable): The state function to apply
        states (SimState): The states to apply the function to
        model (ModelInterface): The model to use for the autobatcher
        init_kwargs (Any): Unpacked into state init function.
        **batcher_kwargs: Additional keyword arguments for the autobatcher

    Returns:
        A state with the function applied
    """
    autobatcher = BinningAutoBatcher(model=model, **batcher_kwargs)
    autobatcher.load_states(states)
    initialized_states = []

    initialized_states = [
        fn(model=model, state=system, **init_kwargs) for system, _indices in autobatcher
    ]

    ordered_states = autobatcher.restore_original_order(initialized_states)
    return ts.concatenate_states(ordered_states)


def generate_force_convergence_fn[T: MDState | FireState](
    force_tol: float = 1e-1, *, include_cell_forces: bool = True
) -> Callable:
    """Generate a force-based convergence function for the convergence_fn argument
    of the optimize function.

    Args:
        force_tol (float): Force tolerance for convergence
        include_cell_forces (bool): Whether to include the `cell_forces` in
            the convergence check. Defaults to True.

    Returns:
        Convergence function that takes a state and last energy and
        returns a systemwise boolean function
    """

    def convergence_fn(
        state: T,
        last_energy: torch.Tensor | None = None,  # noqa: ARG001
    ) -> torch.Tensor:
        """Check if the system has converged.

        Returns:
            torch.Tensor: Boolean tensor of shape (n_systems,) indicating
                convergence status for each system.
        """
        force_conv = ts.system_wise_max_force(state) < force_tol

        if include_cell_forces:
            if (cell_forces := getattr(state, "cell_forces", None)) is None:
                raise ValueError("cell_forces not found in state")
            cell_forces_norm, _ = cell_forces.norm(dim=2).max(dim=1)
            cell_force_conv = cell_forces_norm < force_tol
            return force_conv & cell_force_conv

        return force_conv

    return convergence_fn


def generate_energy_convergence_fn[T: MDState | OptimState](
    energy_tol: float = 1e-3,
) -> Callable[[T, torch.Tensor | None], torch.Tensor]:
    """Generate an energy-based convergence function for the convergence_fn argument
    of the optimize function.

    Args:
        energy_tol (float): Energy tolerance for convergence

    Returns:
        Callable[[T, torch.Tensor | None], torch.Tensor]: Convergence function that takes
            a state and last energy and returns a systemwise boolean function.
    """

    def convergence_fn(state: T, last_energy: torch.Tensor | None = None) -> torch.Tensor:
        """Check if the system has converged.

        Returns:
            torch.Tensor: Boolean tensor of shape (n_systems,) indicating
                convergence status for each system.
        """
        return torch.abs(state.energy - last_energy) < energy_tol

    return convergence_fn


def optimize[T: OptimState](  # noqa: C901, PLR0915
    system: StateLike,
    model: ModelInterface,
    *,
    optimizer: Optimizer | tuple[Callable[..., T], Callable[..., T]],
    convergence_fn: Callable[[T, torch.Tensor | None], torch.Tensor] | None = None,
    max_steps: int = 10_000,
    steps_between_swaps: int = 5,
    trajectory_reporter: TrajectoryReporter | dict | None = None,
    autobatcher: InFlightAutoBatcher | bool = False,
    pbar: bool | dict[str, Any] = False,
    init_kwargs: dict[str, Any] | None = None,
    **optimizer_kwargs: Any,
) -> T:
    """Optimize a system using a model and optimizer.

    Args:
        system (StateLike): Input system to optimize (ASE Atoms, Pymatgen Structure, or
            SimState)
        model (ModelInterface): Neural network model module
        optimizer (Optimizer | tuple): Optimization algorithm function
        convergence_fn (Callable | None): Condition for convergence, should return a
            boolean tensor of length n_systems
        trajectory_reporter (TrajectoryReporter | dict | None): Optional reporter for
            tracking optimization trajectory. If a dict, will be passed to the
            TrajectoryReporter constructor.
        autobatcher (InFlightAutoBatcher | bool): Optional autobatcher to use. If
            False, the system will assume
            infinite memory and will not batch, but will still remove converged
            structures from the batch. If True, the system will estimate the memory
            available and batch accordingly. If a InFlightAutoBatcher, the system
            will use the provided autobatcher, but will reset the max_iterations to
            max_steps // steps_between_swaps.
        max_steps (int): Maximum number of total optimization steps
        steps_between_swaps: Number of steps to take before checking convergence
            and swapping out states.
        pbar (bool | dict[str, Any], optional): Show a progress bar.
            Only works with an autobatcher in interactive shell. If a dict is given,
            it's passed to `tqdm` as kwargs.
        init_kwargs (dict[str, Any], optional): Additional keyword arguments for optimizer
            init function.
        **optimizer_kwargs: Additional keyword arguments for optimizer step function

    Returns:
        T: Optimized system state
    """
    # create a default convergence function if one is not provided
    # TODO: document this behavior
    if convergence_fn is None:
        convergence_fn = generate_energy_convergence_fn(energy_tol=1e-3)

    initial_state = ts.initialize_state(system, model.device, model.dtype)
    if isinstance(optimizer, Optimizer):
        init_fn, step_fn = OPTIM_REGISTRY[optimizer]
    elif (
        isinstance(optimizer, tuple)
        and len(optimizer) == 2
        and {*map(callable, optimizer)} == {True}
    ):
        init_fn, step_fn = optimizer
    else:
        optimizer_type = type(optimizer).__name__
        raise TypeError(
            f"Invalid {optimizer_type=}, must be key from Optimizer or a tuple of "
            f"(init_func, step_func), got {optimizer_type}"
        )

    max_iterations = max_steps // steps_between_swaps
    autobatcher = _configure_in_flight_autobatcher(
        initial_state, model, autobatcher=autobatcher, max_iterations=max_iterations
    )

    if isinstance(initial_state, OptimState):
        state = initial_state
    else:
        state = _chunked_apply(
            init_fn,
            initial_state,
            model,
            init_kwargs=dict(**init_kwargs or {}),
            max_memory_scaler=autobatcher.max_memory_scaler,
            memory_scales_with=autobatcher.memory_scales_with,
            max_atoms_to_try=autobatcher.max_atoms_to_try,
            oom_error_message=autobatcher.oom_error_message,
        )
    autobatcher.load_states(state)
    if trajectory_reporter is not None:
        trajectory_reporter = _configure_reporter(
            trajectory_reporter, properties=["potential_energy"]
        )

    # Auto-detect initial step from trajectory files for resuming optimizations
    step = _determine_initial_step_for_optimize(trajectory_reporter, state)
    steps_so_far = 0

    last_energy = None
    all_converged_states: list[T] = []
    convergence_tensor = None
    og_filenames = trajectory_reporter.filenames if trajectory_reporter else None

    tqdm_pbar = None
    if pbar and autobatcher:
        pbar_kwargs = pbar if isinstance(pbar, dict) else {}
        pbar_kwargs.setdefault("desc", "Optimize")
        pbar_kwargs.setdefault("disable", None)
        tqdm_pbar = tqdm(total=initial_state.n_systems, **pbar_kwargs)

    while True:
        result = autobatcher.next_batch(state, convergence_tensor)
        if result[0] is None:
            # All states have converged, collect the final converged states
            all_converged_states.extend(result[1])
            break
        state, converged_states = result
        all_converged_states.extend(converged_states)

        # need to update the trajectory reporter if any states have converged
        if (
            trajectory_reporter is not None
            and og_filenames is not None
            and (steps_so_far == 0 or len(converged_states) > 0)
        ):
            trajectory_reporter.reopen_trajectories(
                filenames=[og_filenames[i] for i in autobatcher.current_idx]
            )

        for _step in range(steps_between_swaps):
            if hasattr(state, "energy"):
                last_energy = state.energy
            state = step_fn(state=state, model=model, **optimizer_kwargs)

            if trajectory_reporter:
                trajectory_reporter.report(
                    state, step[autobatcher.current_idx].tolist(), model=model
                )
            step[autobatcher.current_idx] += 1
            exceeded_max_steps = step > max_steps
            if exceeded_max_steps.all():
                warnings.warn(
                    f"All systems have reached the maximum number of steps: {max_steps}.",
                    stacklevel=2,
                )
                break

        convergence_tensor = convergence_fn(state, last_energy)
        # Mark states that exceeded max steps as converged to remove them from batch
        convergence_tensor = (
            convergence_tensor | exceeded_max_steps[autobatcher.current_idx]
        )
        if tqdm_pbar:
            # assume convergence_tensor shape is correct
            tqdm_pbar.update(torch.count_nonzero(convergence_tensor).item())

    if trajectory_reporter:
        trajectory_reporter.finish()

    if autobatcher:
        final_states = autobatcher.restore_original_order(all_converged_states)
        return ts.concatenate_states(final_states)

    return state  # type: ignore[return-value]


def static(
    system: StateLike,
    model: ModelInterface,
    *,
    trajectory_reporter: TrajectoryReporter | dict | None = None,
    autobatcher: BinningAutoBatcher | bool = False,
    pbar: bool | dict[str, Any] = False,
) -> list[dict[str, torch.Tensor]]:
    """Run single point calculations on a batch of systems.

    Unlike the other runners, this function does not return a state. Instead, it
    returns a list of dictionaries, one for each system in the input state. Each
    dictionary contains the properties calculated for that system. It will also
    modify the state in place with the "energy", "forces", and "stress" properties
    if they are present in the model output.

    Args:
        system (StateLike): Input system to calculate properties for
        model (ModelInterface): Neural network model module
        unit_system (UnitSystem): Unit system for energy and forces
        trajectory_reporter (TrajectoryReporter | dict | None): Optional reporter for
            tracking trajectory. If a dict, will be passed to the TrajectoryReporter
            constructor and must include at least the "filenames" key. Any prop
            calculators will be executed and the results will be returned in a list.
            Make sure that if multiple unique states are used, that the
            `variable_atomic_numbers` and `variable_masses` are set to `True` in the
            `state_kwargs` argument.
        autobatcher (BinningAutoBatcher | bool): Optional autobatcher to use for
            batching calculations
        pbar (bool | dict[str, Any], optional): Show a progress bar.
            Only works with an autobatcher in interactive shell. If a dict is given,
            it's passed to `tqdm` as kwargs.

    Returns:
        list[dict[str, torch.Tensor]]: Maps of property names to tensors for all batches
    """
    state: SimState = ts.initialize_state(system, model.device, model.dtype)

    batch_iterator = _configure_batches_iterator(state, model, autobatcher=autobatcher)
    properties = ["potential_energy"]
    if model.compute_forces:
        properties.append("forces")
    if model.compute_stress:
        properties.append("stress")
    if isinstance(trajectory_reporter, dict):
        trajectory_reporter = copy.deepcopy(trajectory_reporter)
        trajectory_reporter["state_kwargs"] = {
            "variable_atomic_numbers": True,
            "variable_masses": True,
            "save_forces": model.compute_forces,
        }
    trajectory_reporter = _configure_reporter(
        trajectory_reporter or dict(filenames=None),
        properties=properties,
    )

    @dataclass(kw_only=True)
    class StaticState(SimState):
        energy: torch.Tensor
        forces: torch.Tensor
        stress: torch.Tensor

        _atom_attributes = SimState._atom_attributes | {"forces"}  # noqa: SLF001
        _system_attributes = SimState._system_attributes | {  # noqa: SLF001
            "energy",
            "stress",
        }

    all_props: list[dict[str, torch.Tensor]] = []
    og_filenames = trajectory_reporter.filenames

    tqdm_pbar = None
    if pbar and autobatcher:
        pbar_kwargs = pbar if isinstance(pbar, dict) else {}
        pbar_kwargs.setdefault("desc", "Static")
        pbar_kwargs.setdefault("disable", None)
        tqdm_pbar = tqdm(total=state.n_systems, **pbar_kwargs)

    # Handle both BinningAutoBatcher and list of tuples
    for sub_state, system_indices in batch_iterator:
        # set up trajectory reporters
        if autobatcher and trajectory_reporter and og_filenames is not None:
            # we must remake the trajectory reporter for each system
            trajectory_reporter.reopen_trajectories(
                filenames=[og_filenames[idx] for idx in system_indices]
            )

        model_outputs = model(sub_state)
        static_state = StaticState(
            positions=sub_state.positions,
            masses=sub_state.masses,
            cell=sub_state.cell,
            pbc=sub_state.pbc,
            atomic_numbers=sub_state.atomic_numbers,
            system_idx=sub_state.system_idx,
            energy=model_outputs["energy"],
            forces=(
                model_outputs["forces"]
                if model.compute_forces
                else torch.full_like(sub_state.positions, fill_value=float("nan"))
            ),
            stress=(
                model_outputs["stress"]
                if model.compute_stress
                else torch.full_like(sub_state.cell, fill_value=float("nan"))
            ),
        )

        props = trajectory_reporter.report(static_state, 0, model=model)
        all_props.extend(props)

        if tqdm_pbar:
            tqdm_pbar.update(static_state.n_systems)

    trajectory_reporter.finish()

    if isinstance(batch_iterator, BinningAutoBatcher):
        # reorder properties to match original order of states
        original_indices = list(chain.from_iterable(batch_iterator.index_bins))
        indexed_props = list(zip(original_indices, all_props, strict=True))
        return [prop for _, prop in sorted(indexed_props, key=lambda x: x[0])]

    return all_props<|MERGE_RESOLUTION|>--- conflicted
+++ resolved
@@ -100,7 +100,6 @@
     return batches
 
 
-<<<<<<< HEAD
 def _determine_initial_step_for_integrate(
     trajectory_reporter: TrajectoryReporter | None,
     n_steps: int,
@@ -161,7 +160,6 @@
         )
         initial_step = initial_step + last_logged_steps
     return initial_step
-=======
 def _normalize_temperature_tensor(
     temperature: float | list | torch.Tensor, n_steps: int, initial_state: SimState
 ) -> torch.Tensor:
@@ -230,7 +228,6 @@
         f" - 1 (scalar),\n"
         f"but got {temps.shape[0]}."
     )
->>>>>>> eced55ee
 
 
 def integrate[T: SimState](  # noqa: C901
@@ -348,11 +345,7 @@
                 state=state,
                 model=model,
                 dt=dt,
-<<<<<<< HEAD
-                kT=kTs[step - 1],
-=======
                 kT=batch_kT[step - 1],
->>>>>>> eced55ee
                 **integrator_kwargs,
             )
 
