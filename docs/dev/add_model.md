--- conflicted
+++ resolved
@@ -22,12 +22,7 @@
 4. Pull the model import up to `torch_sim.models` by adding import to
 `torch_sim.models.__init__.py` in try except clause.
 
-<<<<<<< HEAD
-5. Update .github/workflows/conf.py to include model in
-autodoc_mock_imports = ['mace', 'fairchem']
-=======
 5. Update `docs/conf.py` to include model in `autodoc_mock_imports = [...]`
->>>>>>> e4c0324c
 
 [optional]
 
